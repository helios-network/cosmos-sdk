## PENDING

BREAKING CHANGES

* Gaia REST API (`gaiacli advanced rest-server`)

* Gaia CLI  (`gaiacli`)

* Gaia

* SDK

* Tendermint


FEATURES

* Gaia REST API (`gaiacli advanced rest-server`)

* Gaia CLI  (`gaiacli`)
    * [cli] [\#2569](https://github.com/cosmos/cosmos-sdk/pull/2569) Add commands to query validator unbondings and redelegations

* Gaia

* SDK

* Tendermint


IMPROVEMENTS

* Gaia REST API (`gaiacli advanced rest-server`)

* Gaia CLI  (`gaiacli`)

* Gaia

* SDK
<<<<<<< HEAD
=======
 - #2573 [x/distribution] add accum invariance
 - #2610 [x/stake] Block redelegation to and from the same validator
>>>>>>> 0d8325b8

* Tendermint


BUG FIXES

* Gaia REST API (`gaiacli advanced rest-server`)

* Gaia CLI  (`gaiacli`)

* Gaia

* SDK

* Tendermint<|MERGE_RESOLUTION|>--- conflicted
+++ resolved
@@ -36,11 +36,8 @@
 * Gaia
 
 * SDK
-<<<<<<< HEAD
-=======
  - #2573 [x/distribution] add accum invariance
  - #2610 [x/stake] Block redelegation to and from the same validator
->>>>>>> 0d8325b8
 
 * Tendermint
 
