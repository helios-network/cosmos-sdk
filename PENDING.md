## PENDING

BREAKING CHANGES

* Gaia REST API (`gaiacli advanced rest-server`)
    * [x/stake] Validator.Owner renamed to Validator.Operator

* Gaia CLI  (`gaiacli`)
    * [x/stake] Validator.Owner renamed to Validator.Operator
    * [cli] unsafe_reset_all, show_validator, and show_node_id have been renamed to unsafe-reset-all, show-validator, and show-node-id
<<<<<<< HEAD
    * [cli] \#1983 --print-response now defaults to true in commands that create and send a transaction
    * [cli] \#1983 you can now pass --pubkey or --address to gaiacli keys show to return a plaintext representation of the key's address or public key for use with other commands
=======
    * [cli] \#2061 changed proposalID in governance REST endpoints to proposal-id
>>>>>>> d8f01be2
    * [cli] \#2014 `gaiacli advanced` no longer exists - to access `ibc`, `rest-server`, and `validator-set` commands use `gaiacli ibc`, `gaiacli rest-server`, and `gaiacli tendermint`, respectively


* Gaia
    * Make the transient store key use a distinct store key. [#2013](https://github.com/cosmos/cosmos-sdk/pull/2013)
    * [x/stake] \#1901 Validator type's Owner field renamed to Operator; Validator's GetOwner() renamed accordingly to comply with the SDK's Validator interface.

* SDK
    * [core] \#1807 Switch from use of rational to decimal
    * [types] \#1901 Validator interface's GetOwner() renamed to GetOperator()

* Tendermint


FEATURES

* Gaia REST API (`gaiacli advanced rest-server`)
  * [lcd] Endpoints to query staking pool and params

* Gaia CLI  (`gaiacli`)
  * [cli] Cmds to query staking pool and params

* Gaia

* SDK

* Tendermint


IMPROVEMENTS

* Gaia REST API (`gaiacli advanced rest-server`)
    * [x/stake] \#2000 Added tests for new staking endpoints

* Gaia CLI  (`gaiacli`)
    * [cli] #2060 removed `--select` from `block` command

* Gaia
    * [x/stake] [#2023](https://github.com/cosmos/cosmos-sdk/pull/2023) Terminate iteration loop in `UpdateBondedValidators` and `UpdateBondedValidatorsFull` when the first revoked validator is encountered and perform a sanity check. 
    * [x/auth] Signature verification's gas cost now accounts for pubkey type. [#2046](https://github.com/tendermint/tendermint/pull/2046)

* SDK
    * [tools] Make get_vendor_deps deletes `.vendor-new` directories, in case scratch files are present.

* Tendermint


BUG FIXES

* Gaia REST API (`gaiacli advanced rest-server`)

* Gaia CLI  (`gaiacli`)
    * [cli] \#1997 Handle panics gracefully when `gaiacli stake {delegation,unbond}` fail to unmarshal delegation.

* Gaia

* SDK
    *  \#1988 Make us compile on OpenBSD (disable ledger) [#1988] (https://github.com/cosmos/cosmos-sdk/issues/1988)

* Tendermint<|MERGE_RESOLUTION|>--- conflicted
+++ resolved
@@ -8,12 +8,9 @@
 * Gaia CLI  (`gaiacli`)
     * [x/stake] Validator.Owner renamed to Validator.Operator
     * [cli] unsafe_reset_all, show_validator, and show_node_id have been renamed to unsafe-reset-all, show-validator, and show-node-id
-<<<<<<< HEAD
     * [cli] \#1983 --print-response now defaults to true in commands that create and send a transaction
     * [cli] \#1983 you can now pass --pubkey or --address to gaiacli keys show to return a plaintext representation of the key's address or public key for use with other commands
-=======
     * [cli] \#2061 changed proposalID in governance REST endpoints to proposal-id
->>>>>>> d8f01be2
     * [cli] \#2014 `gaiacli advanced` no longer exists - to access `ibc`, `rest-server`, and `validator-set` commands use `gaiacli ibc`, `gaiacli rest-server`, and `gaiacli tendermint`, respectively
 
 
