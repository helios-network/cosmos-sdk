--- conflicted
+++ resolved
@@ -224,13 +224,8 @@
 	app.StakingKeeper.SetValidator(ctx, val2)
 	app.StakingKeeper.SetValidatorByPowerIndex(ctx, val2)
 
-<<<<<<< HEAD
-	delTokens := sdk.TokensFromConsensusPower(20)
-	err := delegateCoinsFromAccount(ctx, app, addrAcc2, delTokens, val1)
-=======
 	delTokens := app.StakingKeeper.TokensFromConsensusPower(ctx, 20)
 	_, err := app.StakingKeeper.Delegate(ctx, addrAcc2, delTokens, types.Unbonded, val1, true)
->>>>>>> 8ac983fb
 	require.NoError(t, err)
 
 	// apply TM updates
@@ -477,13 +472,8 @@
 			t.Error("expected validator not found")
 		}
 
-<<<<<<< HEAD
-		delTokens := sdk.TokensFromConsensusPower(20)
-		err := delegateCoinsFromAccount(ctx, app, addr, delTokens, validator)
-=======
 		delTokens := app.StakingKeeper.TokensFromConsensusPower(ctx, 20)
 		_, err := app.StakingKeeper.Delegate(ctx, addr, delTokens, types.Unbonded, validator, true)
->>>>>>> 8ac983fb
 		require.NoError(t, err)
 	}
 
@@ -561,13 +551,8 @@
 	app.StakingKeeper.SetValidator(ctx, val1)
 	app.StakingKeeper.SetValidator(ctx, val2)
 
-<<<<<<< HEAD
-	delAmount := sdk.TokensFromConsensusPower(100)
-	err := delegateCoinsFromAccount(ctx, app, addrAcc2, delAmount, val1)
-=======
 	delAmount := app.StakingKeeper.TokensFromConsensusPower(ctx, 100)
 	_, err := app.StakingKeeper.Delegate(ctx, addrAcc2, delAmount, types.Unbonded, val1, true)
->>>>>>> 8ac983fb
 	require.NoError(t, err)
 	applyValidatorSetUpdates(t, ctx, app.StakingKeeper, -1)
 
@@ -637,13 +622,8 @@
 	app.StakingKeeper.SetValidator(ctx, val1)
 
 	// delegate
-<<<<<<< HEAD
-	delAmount := sdk.TokensFromConsensusPower(100)
-	err := delegateCoinsFromAccount(ctx, app, addrAcc1, delAmount, val1)
-=======
 	delAmount := app.StakingKeeper.TokensFromConsensusPower(ctx, 100)
 	_, err := app.StakingKeeper.Delegate(ctx, addrAcc1, delAmount, types.Unbonded, val1, true)
->>>>>>> 8ac983fb
 	require.NoError(t, err)
 	applyValidatorSetUpdates(t, ctx, app.StakingKeeper, -1)
 
