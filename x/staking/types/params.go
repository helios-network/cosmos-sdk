package types

import (
	"errors"
	"fmt"
	"strings"
	"time"

	yaml "gopkg.in/yaml.v2"

	"github.com/cosmos/cosmos-sdk/codec"
	sdk "github.com/cosmos/cosmos-sdk/types"
	paramtypes "github.com/cosmos/cosmos-sdk/x/params/types"
)

// Staking params default values
const (
	// DefaultUnbondingTime reflects three weeks in seconds as the default
	// unbonding time.
	// TODO: Justify our choice of default here.
	DefaultUnbondingTime time.Duration = time.Hour * 24 * 7 * 3

	// Default maximum number of bonded validators
	DefaultMaxValidators uint32 = 100

	// Default maximum entries in a UBD/RED pair
	DefaultMaxEntries uint32 = 7

	// DefaultHistorical entries is 10000. Apps that don't use IBC can ignore this
	// value by not adding the staking module to the application module manager's
	// SetOrderBeginBlockers.
<<<<<<< HEAD
	DefaultHistoricalEntries uint32 = 100

	// Default Epoch interval is 10 blocks time
	DefaultEpochInterval int64 = 10
=======
	DefaultHistoricalEntries uint32 = 10000
>>>>>>> 4c8195d2
)

var (
	KeyUnbondingTime     = []byte("UnbondingTime")
	KeyMaxValidators     = []byte("MaxValidators")
	KeyMaxEntries        = []byte("MaxEntries")
	KeyBondDenom         = []byte("BondDenom")
	KeyHistoricalEntries = []byte("HistoricalEntries")
	KeyEpochInterval     = []byte("EpochInterval")
)

var _ paramtypes.ParamSet = (*Params)(nil)

// ParamTable for staking module
func ParamKeyTable() paramtypes.KeyTable {
	return paramtypes.NewKeyTable().RegisterParamSet(&Params{})
}

// NewParams creates a new Params instance
func NewParams(unbondingTime time.Duration, maxValidators, maxEntries, historicalEntries uint32, bondDenom string, epochInterval int64) Params {
	return Params{
		UnbondingTime:     unbondingTime,
		MaxValidators:     maxValidators,
		MaxEntries:        maxEntries,
		HistoricalEntries: historicalEntries,
		BondDenom:         bondDenom,
		EpochInterval:     epochInterval,
	}
}

// Implements params.ParamSet
func (p *Params) ParamSetPairs() paramtypes.ParamSetPairs {
	return paramtypes.ParamSetPairs{
		paramtypes.NewParamSetPair(KeyUnbondingTime, &p.UnbondingTime, validateUnbondingTime),
		paramtypes.NewParamSetPair(KeyMaxValidators, &p.MaxValidators, validateMaxValidators),
		paramtypes.NewParamSetPair(KeyMaxEntries, &p.MaxEntries, validateMaxEntries),
		paramtypes.NewParamSetPair(KeyHistoricalEntries, &p.HistoricalEntries, validateHistoricalEntries),
		paramtypes.NewParamSetPair(KeyBondDenom, &p.BondDenom, validateBondDenom),
		paramtypes.NewParamSetPair(KeyEpochInterval, &p.EpochInterval, validateEpochInterval),
	}
}

// DefaultParams returns a default set of parameters.
func DefaultParams() Params {
	return NewParams(
		DefaultUnbondingTime,
		DefaultMaxValidators,
		DefaultMaxEntries,
		DefaultHistoricalEntries,
		sdk.DefaultBondDenom,
		DefaultEpochInterval,
	)
}

// String returns a human readable string representation of the parameters.
func (p Params) String() string {
	out, _ := yaml.Marshal(p)
	return string(out)
}

// unmarshal the current staking params value from store key or panic
func MustUnmarshalParams(cdc *codec.LegacyAmino, value []byte) Params {
	params, err := UnmarshalParams(cdc, value)
	if err != nil {
		panic(err)
	}

	return params
}

// unmarshal the current staking params value from store key
func UnmarshalParams(cdc *codec.LegacyAmino, value []byte) (params Params, err error) {
	err = cdc.UnmarshalBinaryBare(value, &params)
	if err != nil {
		return
	}

	return
}

// validate a set of params
func (p Params) Validate() error {
	if err := validateUnbondingTime(p.UnbondingTime); err != nil {
		return err
	}

	if err := validateMaxValidators(p.MaxValidators); err != nil {
		return err
	}

	if err := validateMaxEntries(p.MaxEntries); err != nil {
		return err
	}

	if err := validateBondDenom(p.BondDenom); err != nil {
		return err
	}

	return nil
}

func validateUnbondingTime(i interface{}) error {
	v, ok := i.(time.Duration)
	if !ok {
		return fmt.Errorf("invalid parameter type: %T", i)
	}

	if v <= 0 {
		return fmt.Errorf("unbonding time must be positive: %d", v)
	}

	return nil
}

func validateMaxValidators(i interface{}) error {
	v, ok := i.(uint32)
	if !ok {
		return fmt.Errorf("invalid parameter type: %T", i)
	}

	if v == 0 {
		return fmt.Errorf("max validators must be positive: %d", v)
	}

	return nil
}

func validateMaxEntries(i interface{}) error {
	v, ok := i.(uint32)
	if !ok {
		return fmt.Errorf("invalid parameter type: %T", i)
	}

	if v == 0 {
		return fmt.Errorf("max entries must be positive: %d", v)
	}

	return nil
}

func validateHistoricalEntries(i interface{}) error {
	_, ok := i.(uint32)
	if !ok {
		return fmt.Errorf("invalid parameter type: %T", i)
	}

	return nil
}

func validateBondDenom(i interface{}) error {
	v, ok := i.(string)
	if !ok {
		return fmt.Errorf("invalid parameter type: %T", i)
	}

	if strings.TrimSpace(v) == "" {
		return errors.New("bond denom cannot be blank")
	}

	if err := sdk.ValidateDenom(v); err != nil {
		return err
	}

	return nil
}

func validateEpochInterval(i interface{}) error {
	v, ok := i.(int64)
	if !ok {
		return fmt.Errorf("invalid parameter type: %T", i)
	}

	if v < 1 {
		return fmt.Errorf("epoch interval should be positive integer")
	}

	return nil
}<|MERGE_RESOLUTION|>--- conflicted
+++ resolved
@@ -29,14 +29,10 @@
 	// DefaultHistorical entries is 10000. Apps that don't use IBC can ignore this
 	// value by not adding the staking module to the application module manager's
 	// SetOrderBeginBlockers.
-<<<<<<< HEAD
-	DefaultHistoricalEntries uint32 = 100
+	DefaultHistoricalEntries uint32 = 10000
 
 	// Default Epoch interval is 10 blocks time
 	DefaultEpochInterval int64 = 10
-=======
-	DefaultHistoricalEntries uint32 = 10000
->>>>>>> 4c8195d2
 )
 
 var (
