--- conflicted
+++ resolved
@@ -46,14 +46,9 @@
 //
 // CONTRACT: the parameter Subspace must have the param key table already initialized
 func NewKeeper(
-<<<<<<< HEAD
-	cdc codec.BinaryCodec, key sdk.StoreKey, paramSpace types.ParamSubspace,
+	cdc codec.BinaryCodec, key storetypes.StoreKey, paramSpace types.ParamSubspace,
 	authKeeper types.AccountKeeper, bankKeeper types.BankKeeper, sk types.StakingKeeper,
 	router *middleware.MsgServiceRouter,
-=======
-	cdc codec.BinaryCodec, key storetypes.StoreKey, paramSpace types.ParamSubspace,
-	authKeeper types.AccountKeeper, bankKeeper types.BankKeeper, sk types.StakingKeeper, rtr types.Router,
->>>>>>> 33c8314e
 ) Keeper {
 
 	// ensure governance module account is set
