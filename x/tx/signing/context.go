--- conflicted
+++ resolved
@@ -249,10 +249,7 @@
 						}
 						return arr, nil
 					}
-<<<<<<< HEAD
-=======
-
->>>>>>> 8d6cbf1e
+
 					return fieldGetter(msg.Get(childField).Message(), depth+1)
 				case childField.IsMap() || childField.HasOptionalKeyword():
 					return nil, fmt.Errorf("cosmos.msg.v1.signer field %s in message %s must not be a map or optional", signerFieldName, desc.FullName())
@@ -272,10 +269,7 @@
 						}
 						return res, nil
 					}
-<<<<<<< HEAD
-=======
-
->>>>>>> 8d6cbf1e
+
 					addrStr := msg.Get(childField).String()
 					addrBz, err := addrCdc.StringToBytes(addrStr)
 					if err != nil {
@@ -306,14 +300,6 @@
 					arr = append(arr, res...)
 				}
 				return arr, nil
-<<<<<<< HEAD
-			}
-		case protoreflect.BytesKind:
-			fieldGetters[i] = func(msg proto.Message, arr [][]byte) ([][]byte, error) {
-				addrBz := msg.ProtoReflect().Get(field).Bytes()
-				return append(arr, addrBz), nil
-=======
->>>>>>> 8d6cbf1e
 			}
 		default:
 			return nil, fmt.Errorf("unexpected field type %s for field %s in message %s", field.Kind(), fieldName, descriptor.FullName())
