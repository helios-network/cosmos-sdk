syntax = "proto3";

package cosmos.group.v1beta1;

import "cosmos/group/v1beta1/types.proto";
import "cosmos/base/query/v1beta1/pagination.proto";
import "cosmos_proto/cosmos.proto";

option go_package = "github.com/cosmos/cosmos-sdk/x/group";

// Query is the cosmos.group.v1beta1 Query service.
service Query {

  // GroupInfo queries group info based on group id.
  rpc GroupInfo(QueryGroupInfo) returns (QueryGroupInfoResponse);

  // GroupAccountInfo queries group account info based on group account address.
  rpc GroupAccountInfo(QueryGroupAccountInfo) returns (QueryGroupAccountInfoResponse);

  // GroupMembers queries members of a group
  rpc GroupMembers(QueryGroupMembers) returns (QueryGroupMembersResponse);

  // GroupsByAdmin queries groups by admin address.
  rpc GroupsByAdmin(QueryGroupsByAdmin) returns (QueryGroupsByAdminResponse);

  // GroupAccountsByGroup queries group accounts by group id.
  rpc GroupAccountsByGroup(QueryGroupAccountsByGroup) returns (QueryGroupAccountsByGroupResponse);

  // GroupsByAdmin queries group accounts by admin address.
  rpc GroupAccountsByAdmin(QueryGroupAccountsByAdmin) returns (QueryGroupAccountsByAdminResponse);

  // Proposal queries a proposal based on proposal id.
  rpc Proposal(QueryProposal) returns (QueryProposalResponse);

  // ProposalsByGroupAccount queries proposals based on group account address.
  rpc ProposalsByGroupAccount(QueryProposalsByGroupAccount) returns (QueryProposalsByGroupAccountResponse);

  // VoteByProposalVoter queries a vote by proposal id and voter.
  rpc VoteByProposalVoter(QueryVoteByProposalVoter) returns (QueryVoteByProposalVoterResponse);

  // VotesByProposal queries a vote by proposal.
  rpc VotesByProposal(QueryVotesByProposal) returns (QueryVotesByProposalResponse);

  // VotesByVoter queries a vote by voter.
  rpc VotesByVoter(QueryVotesByVoter) returns (QueryVotesByVoterResponse);
}

// QueryGroupInfo is the Query/GroupInfo request type.
message QueryGroupInfo {

  // group_id is the unique ID of the group.
  uint64 group_id = 1;
}

// QueryGroupInfoResponse is the Query/GroupInfo response type.
message QueryGroupInfoResponse {

  // info is the GroupInfo for the group.
  GroupInfo info = 1;
}

// QueryGroupAccountInfo is the Query/GroupAccountInfo request type.
message QueryGroupAccountInfo {

  // address is the account address of the group account.
  string address = 1 [(cosmos_proto.scalar) = "cosmos.AddressString"];
}

// QueryGroupAccountInfoResponse is the Query/GroupAccountInfo response type.
message QueryGroupAccountInfoResponse {

  // info is the GroupAccountInfo for the group account.
  GroupAccountInfo info = 1;
}

<<<<<<< HEAD
// QueryGroupMembers is the Query/GroupMembers request type.
message QueryGroupMembers {
=======
// QueryGroupMembersRequest is the Query/GroupMembers request type.
message QueryGroupMembersRequest {
>>>>>>> f911eda7

  // group_id is the unique ID of the group.
  uint64 group_id = 1;

  // pagination defines an optional pagination for the request.
  cosmos.base.query.v1beta1.PageRequest pagination = 2;
}

// QueryGroupMembersResponse is the Query/GroupMembersResponse response type.
message QueryGroupMembersResponse {

  // members are the members of the group with given group_id.
  repeated GroupMember members = 1;

  // pagination defines the pagination in the response.
  cosmos.base.query.v1beta1.PageResponse pagination = 2;
}

<<<<<<< HEAD
// QueryGroupsByAdmin is the Query/GroupsByAdmin request type.
message QueryGroupsByAdmin {
=======
// QueryGroupsByAdminRequest is the Query/GroupsByAdmin request type.
message QueryGroupsByAdminRequest {
>>>>>>> f911eda7

  // admin is the account address of a group's admin.
  string admin = 1 [(cosmos_proto.scalar) = "cosmos.AddressString"];

  // pagination defines an optional pagination for the request.
  cosmos.base.query.v1beta1.PageRequest pagination = 2;
}

// QueryGroupsByAdminResponse is the Query/GroupsByAdminResponse response type.
message QueryGroupsByAdminResponse {

  // groups are the groups info with the provided admin.
  repeated GroupInfo groups = 1;

  // pagination defines the pagination in the response.
  cosmos.base.query.v1beta1.PageResponse pagination = 2;
}

// QueryGroupAccountsByGroup is the Query/GroupAccountsByGroup request type.
message QueryGroupAccountsByGroup {

  // group_id is the unique ID of the group account's group.
  uint64 group_id = 1;

  // pagination defines an optional pagination for the request.
  cosmos.base.query.v1beta1.PageRequest pagination = 2;
}

// QueryGroupAccountsByGroupResponse is the Query/GroupAccountsByGroup response type.
message QueryGroupAccountsByGroupResponse {

  // group_accounts are the group accounts info associated with the provided group.
  repeated GroupAccountInfo group_accounts = 1;

  // pagination defines the pagination in the response.
  cosmos.base.query.v1beta1.PageResponse pagination = 2;
}

// QueryGroupAccountsByAdmin is the Query/GroupAccountsByAdmin request type.
message QueryGroupAccountsByAdmin {

  // admin is the admin address of the group account.
  string admin = 1 [(cosmos_proto.scalar) = "cosmos.AddressString"];

  // pagination defines an optional pagination for the request.
  cosmos.base.query.v1beta1.PageRequest pagination = 2;
}

// QueryGroupAccountsByAdminResponse is the Query/GroupAccountsByAdmin response type.
message QueryGroupAccountsByAdminResponse {

  // group_accounts are the group accounts info with provided admin.
  repeated GroupAccountInfo group_accounts = 1;

  // pagination defines the pagination in the response.
  cosmos.base.query.v1beta1.PageResponse pagination = 2;
}

// QueryProposal is the Query/Proposal request type.
message QueryProposal {

  // proposal_id is the unique ID of a proposal.
  uint64 proposal_id = 1;
}

// QueryProposalResponse is the Query/Proposal response type.
message QueryProposalResponse {

  // proposal is the proposal info.
  Proposal proposal = 1;
}

// QueryProposalsByGroupAccount is the Query/ProposalByGroupAccount request type.
message QueryProposalsByGroupAccount {

  // address is the group account address related to proposals.
  string address = 1 [(cosmos_proto.scalar) = "cosmos.AddressString"];

  // pagination defines an optional pagination for the request.
  cosmos.base.query.v1beta1.PageRequest pagination = 2;
}

// QueryProposalsByGroupAccountResponse is the Query/ProposalByGroupAccount response type.
message QueryProposalsByGroupAccountResponse {

  // proposals are the proposals with given group account.
  repeated Proposal proposals = 1;

  // pagination defines the pagination in the response.
  cosmos.base.query.v1beta1.PageResponse pagination = 2;
}

<<<<<<< HEAD
// QueryVoteByProposalVoter is the Query/VoteByProposalVoter request type.
message QueryVoteByProposalVoter {
=======
// QueryVoteByProposalVoterRequest is the Query/VoteByProposalVoter request type.
message QueryVoteByProposalVoterRequest {
>>>>>>> f911eda7

  // proposal_id is the unique ID of a proposal.
  uint64 proposal_id = 1;

  // voter is a proposal voter account address.
  string voter = 2 [(cosmos_proto.scalar) = "cosmos.AddressString"];
}

// QueryVoteByProposalVoterResponse is the Query/VoteByProposalVoter response type.
message QueryVoteByProposalVoterResponse {

  // vote is the vote with given proposal_id and voter.
  Vote vote = 1;
}

<<<<<<< HEAD
// QueryVotesByProposal is the Query/VotesByProposal request type.
message QueryVotesByProposal {
=======
// QueryVotesByProposalRequest is the Query/VotesByProposal request type.
message QueryVotesByProposalRequest {
>>>>>>> f911eda7

  // proposal_id is the unique ID of a proposal.
  uint64 proposal_id = 1;

  // pagination defines an optional pagination for the request.
  cosmos.base.query.v1beta1.PageRequest pagination = 2;
}

// QueryVotesByProposalResponse is the Query/VotesByProposal response type.
message QueryVotesByProposalResponse {

  // votes are the list of votes for given proposal_id.
  repeated Vote votes = 1;

  // pagination defines the pagination in the response.
  cosmos.base.query.v1beta1.PageResponse pagination = 2;
}

<<<<<<< HEAD
// QueryVotesByVoter is the Query/VotesByVoter request type.
message QueryVotesByVoter {
=======
// QueryVotesByVoterRequest is the Query/VotesByVoter request type.
message QueryVotesByVoterRequest {
>>>>>>> f911eda7
  // voter is a proposal voter account address.
  string voter = 1 [(cosmos_proto.scalar) = "cosmos.AddressString"];

  // pagination defines an optional pagination for the request.
  cosmos.base.query.v1beta1.PageRequest pagination = 2;
}

// QueryVotesByVoterResponse is the Query/VotesByVoter response type.
message QueryVotesByVoterResponse {

  // votes are the list of votes by given voter.
  repeated Vote votes = 1;

  // pagination defines the pagination in the response.
  cosmos.base.query.v1beta1.PageResponse pagination = 2;
}<|MERGE_RESOLUTION|>--- conflicted
+++ resolved
@@ -12,41 +12,41 @@
 service Query {
 
   // GroupInfo queries group info based on group id.
-  rpc GroupInfo(QueryGroupInfo) returns (QueryGroupInfoResponse);
+  rpc GroupInfo(QueryGroupInfoRequest) returns (QueryGroupInfoResponse);
 
   // GroupAccountInfo queries group account info based on group account address.
-  rpc GroupAccountInfo(QueryGroupAccountInfo) returns (QueryGroupAccountInfoResponse);
+  rpc GroupAccountInfo(QueryGroupAccountInfoRequest) returns (QueryGroupAccountInfoResponse);
 
   // GroupMembers queries members of a group
-  rpc GroupMembers(QueryGroupMembers) returns (QueryGroupMembersResponse);
+  rpc GroupMembers(QueryGroupMembersRequest) returns (QueryGroupMembersResponse);
 
   // GroupsByAdmin queries groups by admin address.
-  rpc GroupsByAdmin(QueryGroupsByAdmin) returns (QueryGroupsByAdminResponse);
+  rpc GroupsByAdmin(QueryGroupsByAdminRequest) returns (QueryGroupsByAdminResponse);
 
   // GroupAccountsByGroup queries group accounts by group id.
-  rpc GroupAccountsByGroup(QueryGroupAccountsByGroup) returns (QueryGroupAccountsByGroupResponse);
+  rpc GroupAccountsByGroup(QueryGroupAccountsByGroupRequest) returns (QueryGroupAccountsByGroupResponse);
 
   // GroupsByAdmin queries group accounts by admin address.
-  rpc GroupAccountsByAdmin(QueryGroupAccountsByAdmin) returns (QueryGroupAccountsByAdminResponse);
+  rpc GroupAccountsByAdmin(QueryGroupAccountsByAdminRequest) returns (QueryGroupAccountsByAdminResponse);
 
   // Proposal queries a proposal based on proposal id.
-  rpc Proposal(QueryProposal) returns (QueryProposalResponse);
+  rpc Proposal(QueryProposalRequest) returns (QueryProposalResponse);
 
   // ProposalsByGroupAccount queries proposals based on group account address.
-  rpc ProposalsByGroupAccount(QueryProposalsByGroupAccount) returns (QueryProposalsByGroupAccountResponse);
+  rpc ProposalsByGroupAccount(QueryProposalsByGroupAccountRequest) returns (QueryProposalsByGroupAccountResponse);
 
   // VoteByProposalVoter queries a vote by proposal id and voter.
-  rpc VoteByProposalVoter(QueryVoteByProposalVoter) returns (QueryVoteByProposalVoterResponse);
+  rpc VoteByProposalVoter(QueryVoteByProposalVoterRequest) returns (QueryVoteByProposalVoterResponse);
 
   // VotesByProposal queries a vote by proposal.
-  rpc VotesByProposal(QueryVotesByProposal) returns (QueryVotesByProposalResponse);
+  rpc VotesByProposal(QueryVotesByProposalRequest) returns (QueryVotesByProposalResponse);
 
   // VotesByVoter queries a vote by voter.
-  rpc VotesByVoter(QueryVotesByVoter) returns (QueryVotesByVoterResponse);
-}
-
-// QueryGroupInfo is the Query/GroupInfo request type.
-message QueryGroupInfo {
+  rpc VotesByVoter(QueryVotesByVoterRequest) returns (QueryVotesByVoterResponse);
+}
+
+// QueryGroupInfoRequest is the Query/GroupInfo request type.
+message QueryGroupInfoRequest {
 
   // group_id is the unique ID of the group.
   uint64 group_id = 1;
@@ -59,8 +59,8 @@
   GroupInfo info = 1;
 }
 
-// QueryGroupAccountInfo is the Query/GroupAccountInfo request type.
-message QueryGroupAccountInfo {
+// QueryGroupAccountInfoRequest is the Query/GroupAccountInfo request type.
+message QueryGroupAccountInfoRequest {
 
   // address is the account address of the group account.
   string address = 1 [(cosmos_proto.scalar) = "cosmos.AddressString"];
@@ -73,13 +73,8 @@
   GroupAccountInfo info = 1;
 }
 
-<<<<<<< HEAD
-// QueryGroupMembers is the Query/GroupMembers request type.
-message QueryGroupMembers {
-=======
 // QueryGroupMembersRequest is the Query/GroupMembers request type.
 message QueryGroupMembersRequest {
->>>>>>> f911eda7
 
   // group_id is the unique ID of the group.
   uint64 group_id = 1;
@@ -98,13 +93,8 @@
   cosmos.base.query.v1beta1.PageResponse pagination = 2;
 }
 
-<<<<<<< HEAD
-// QueryGroupsByAdmin is the Query/GroupsByAdmin request type.
-message QueryGroupsByAdmin {
-=======
 // QueryGroupsByAdminRequest is the Query/GroupsByAdmin request type.
 message QueryGroupsByAdminRequest {
->>>>>>> f911eda7
 
   // admin is the account address of a group's admin.
   string admin = 1 [(cosmos_proto.scalar) = "cosmos.AddressString"];
@@ -123,8 +113,8 @@
   cosmos.base.query.v1beta1.PageResponse pagination = 2;
 }
 
-// QueryGroupAccountsByGroup is the Query/GroupAccountsByGroup request type.
-message QueryGroupAccountsByGroup {
+// QueryGroupAccountsByGroupRequest is the Query/GroupAccountsByGroup request type.
+message QueryGroupAccountsByGroupRequest {
 
   // group_id is the unique ID of the group account's group.
   uint64 group_id = 1;
@@ -143,8 +133,8 @@
   cosmos.base.query.v1beta1.PageResponse pagination = 2;
 }
 
-// QueryGroupAccountsByAdmin is the Query/GroupAccountsByAdmin request type.
-message QueryGroupAccountsByAdmin {
+// QueryGroupAccountsByAdminRequest is the Query/GroupAccountsByAdmin request type.
+message QueryGroupAccountsByAdminRequest {
 
   // admin is the admin address of the group account.
   string admin = 1 [(cosmos_proto.scalar) = "cosmos.AddressString"];
@@ -163,8 +153,8 @@
   cosmos.base.query.v1beta1.PageResponse pagination = 2;
 }
 
-// QueryProposal is the Query/Proposal request type.
-message QueryProposal {
+// QueryProposalRequest is the Query/Proposal request type.
+message QueryProposalRequest {
 
   // proposal_id is the unique ID of a proposal.
   uint64 proposal_id = 1;
@@ -177,8 +167,8 @@
   Proposal proposal = 1;
 }
 
-// QueryProposalsByGroupAccount is the Query/ProposalByGroupAccount request type.
-message QueryProposalsByGroupAccount {
+// QueryProposalsByGroupAccountRequest is the Query/ProposalByGroupAccount request type.
+message QueryProposalsByGroupAccountRequest {
 
   // address is the group account address related to proposals.
   string address = 1 [(cosmos_proto.scalar) = "cosmos.AddressString"];
@@ -197,13 +187,8 @@
   cosmos.base.query.v1beta1.PageResponse pagination = 2;
 }
 
-<<<<<<< HEAD
-// QueryVoteByProposalVoter is the Query/VoteByProposalVoter request type.
-message QueryVoteByProposalVoter {
-=======
 // QueryVoteByProposalVoterRequest is the Query/VoteByProposalVoter request type.
 message QueryVoteByProposalVoterRequest {
->>>>>>> f911eda7
 
   // proposal_id is the unique ID of a proposal.
   uint64 proposal_id = 1;
@@ -219,13 +204,8 @@
   Vote vote = 1;
 }
 
-<<<<<<< HEAD
-// QueryVotesByProposal is the Query/VotesByProposal request type.
-message QueryVotesByProposal {
-=======
 // QueryVotesByProposalRequest is the Query/VotesByProposal request type.
 message QueryVotesByProposalRequest {
->>>>>>> f911eda7
 
   // proposal_id is the unique ID of a proposal.
   uint64 proposal_id = 1;
@@ -244,13 +224,8 @@
   cosmos.base.query.v1beta1.PageResponse pagination = 2;
 }
 
-<<<<<<< HEAD
-// QueryVotesByVoter is the Query/VotesByVoter request type.
-message QueryVotesByVoter {
-=======
 // QueryVotesByVoterRequest is the Query/VotesByVoter request type.
 message QueryVotesByVoterRequest {
->>>>>>> f911eda7
   // voter is a proposal voter account address.
   string voter = 1 [(cosmos_proto.scalar) = "cosmos.AddressString"];
 
