package baseapp

import (
	"errors"
	"fmt"
	"sort"
	"strings"

	dbm "github.com/cosmos/cosmos-db"
	"github.com/cosmos/gogoproto/proto"
	abci "github.com/tendermint/tendermint/abci/types"
	"github.com/tendermint/tendermint/crypto/tmhash"
	"github.com/tendermint/tendermint/libs/log"
	tmproto "github.com/tendermint/tendermint/proto/tendermint/types"
	"golang.org/x/exp/maps"

	codectypes "github.com/cosmos/cosmos-sdk/codec/types"
	"github.com/cosmos/cosmos-sdk/store"
	storemetrics "github.com/cosmos/cosmos-sdk/store/metrics"
	"github.com/cosmos/cosmos-sdk/store/snapshots"
	storetypes "github.com/cosmos/cosmos-sdk/store/types"
	sdk "github.com/cosmos/cosmos-sdk/types"
	sdkerrors "github.com/cosmos/cosmos-sdk/types/errors"
	"github.com/cosmos/cosmos-sdk/types/mempool"
)

const (
	runTxModeCheck    runTxMode = iota // Check a transaction
	runTxModeReCheck                   // Recheck a (pending) transaction after a commit
	runTxModeSimulate                  // Simulate a transaction
	runTxModeDeliver                   // Deliver a transaction
	runTxPrepareProposal
	runTxProcessProposal
)

var _ abci.Application = (*BaseApp)(nil)

type (
	// Enum mode for app.runTx
	runTxMode uint8

	// StoreLoader defines a customizable function to control how we load the CommitMultiStore
	// from disk. This is useful for state migration, when loading a datastore written with
	// an older version of the software. In particular, if a module changed the substore key name
	// (or removed a substore) between two versions of the software.
	StoreLoader func(ms sdk.CommitMultiStore) error
)

// BaseApp reflects the ABCI application implementation.
type BaseApp struct { //nolint: maligned
	// initialized on creation
	logger            log.Logger
	name              string               // application name from abci.Info
	db                dbm.DB               // common DB backend
	cms               sdk.CommitMultiStore // Main (uncached) state
	qms               sdk.MultiStore       // Optional alternative multistore for querying only.
	storeLoader       StoreLoader          // function to handle store loading, may be overridden with SetStoreLoader()
	grpcQueryRouter   *GRPCQueryRouter     // router for redirecting gRPC query calls
	msgServiceRouter  *MsgServiceRouter    // router for redirecting Msg service messages
	interfaceRegistry codectypes.InterfaceRegistry
	txDecoder         sdk.TxDecoder // unmarshal []byte into sdk.Tx
	txEncoder         sdk.TxEncoder // marshal sdk.Tx into []byte

	mempool         mempool.Mempool            // application side mempool
	anteHandler     sdk.AnteHandler            // ante handler for fee and auth
	postHandler     sdk.PostHandler            // post handler, optional, e.g. for tips
	initChainer     sdk.InitChainer            // initialize state with validators and state blob
	beginBlocker    sdk.BeginBlocker           // logic to run before any txs
	processProposal sdk.ProcessProposalHandler // the handler which runs on ABCI ProcessProposal
	prepareProposal sdk.PrepareProposalHandler // the handler which runs on ABCI PrepareProposal
	endBlocker      sdk.EndBlocker             // logic to run after all txs, and to determine valset changes
	addrPeerFilter  sdk.PeerFilter             // filter peers by address and port
	idPeerFilter    sdk.PeerFilter             // filter peers by node ID
	fauxMerkleMode  bool                       // if true, IAVL MountStores uses MountStoresDB for simulation speed.

	// manages snapshots, i.e. dumps of app state at certain intervals
	snapshotManager *snapshots.Manager

	// volatile states:
	//
	// checkState is set on InitChain and reset on Commit
	// deliverState is set on InitChain and BeginBlock and set to nil on Commit
	checkState           *state // for CheckTx
	deliverState         *state // for DeliverTx
	processProposalState *state // for ProcessProposal
	prepareProposalState *state // for PrepareProposal

	// an inter-block write-through cache provided to the context during deliverState
	interBlockCache sdk.MultiStorePersistentCache

	// absent validators from begin block
	voteInfos []abci.VoteInfo

	// paramStore is used to query for ABCI consensus parameters from an
	// application parameter store.
	paramStore ParamStore

	// The minimum gas prices a validator is willing to accept for processing a
	// transaction. This is mainly used for DoS and spam prevention.
	minGasPrices sdk.DecCoins

	// initialHeight is the initial height at which we start the baseapp
	initialHeight int64

	// flag for sealing options and parameters to a BaseApp
	sealed bool

	// block height at which to halt the chain and gracefully shutdown
	haltHeight uint64

	// minimum block time (in Unix seconds) at which to halt the chain and gracefully shutdown
	haltTime uint64

	// minRetainBlocks defines the minimum block height offset from the current
	// block being committed, such that all blocks past this offset are pruned
	// from Tendermint. It is used as part of the process of determining the
	// ResponseCommit.RetainHeight value during ABCI Commit. A value of 0 indicates
	// that no blocks should be pruned.
	//
	// Note: Tendermint block pruning is dependant on this parameter in conunction
	// with the unbonding (safety threshold) period, state pruning and state sync
	// snapshot parameters to determine the correct minimum value of
	// ResponseCommit.RetainHeight.
	minRetainBlocks uint64

	// application's version string
	version string

	// application's protocol version that increments on every upgrade
	// if BaseApp is passed to the upgrade keeper's NewKeeper method.
	appVersion uint64

	// recovery handler for app.runTx method
	runTxRecoveryMiddleware recoveryMiddleware

	// trace set will return full stack traces for errors in ABCI Log field
	trace bool

	// indexEvents defines the set of events in the form {eventType}.{attributeKey},
	// which informs Tendermint what to index. If empty, all events will be indexed.
	indexEvents map[string]struct{}

	// abciListeners for hooking into the ABCI message processing of the BaseApp
	// and exposing the requests and responses to external consumers
	abciListeners []storetypes.ABCIListener
}

// NewBaseApp returns a reference to an initialized BaseApp. It accepts a
// variadic number of option functions, which act on the BaseApp to set
// configuration choices.
//
// NOTE: The db is used to store the version number for now.
func NewBaseApp(
	name string, logger log.Logger, db dbm.DB, txDecoder sdk.TxDecoder, options ...func(*BaseApp),
) *BaseApp {
	app := &BaseApp{
		logger:           logger,
		name:             name,
		db:               db,
		cms:              store.NewCommitMultiStore(db, logger, storemetrics.NewNoOpMetrics()), // by default we use a no-op metric gather in store
		storeLoader:      DefaultStoreLoader,
		grpcQueryRouter:  NewGRPCQueryRouter(),
		msgServiceRouter: NewMsgServiceRouter(),
		txDecoder:        txDecoder,
		fauxMerkleMode:   false,
	}

	for _, option := range options {
		option(app)
	}

	if app.mempool == nil {
		app.SetMempool(mempool.NoOpMempool{})
	}

	if app.processProposal == nil {
		app.SetProcessProposal(app.DefaultProcessProposal())
	}

	if app.prepareProposal == nil {
		app.SetPrepareProposal(app.DefaultPrepareProposal())
	}

	if app.interBlockCache != nil {
		app.cms.SetInterBlockCache(app.interBlockCache)
	}

	app.runTxRecoveryMiddleware = newDefaultRecoveryMiddleware()

	return app
}

// Name returns the name of the BaseApp.
func (app *BaseApp) Name() string {
	return app.name
}

// AppVersion returns the application's protocol version.
func (app *BaseApp) AppVersion() uint64 {
	return app.appVersion
}

// Version returns the application's version string.
func (app *BaseApp) Version() string {
	return app.version
}

// Logger returns the logger of the BaseApp.
func (app *BaseApp) Logger() log.Logger {
	return app.logger
}

// Trace returns the boolean value for logging error stack traces.
func (app *BaseApp) Trace() bool {
	return app.trace
}

// MsgServiceRouter returns the MsgServiceRouter of a BaseApp.
func (app *BaseApp) MsgServiceRouter() *MsgServiceRouter { return app.msgServiceRouter }

// SetMsgServiceRouter sets the MsgServiceRouter of a BaseApp.
func (app *BaseApp) SetMsgServiceRouter(msgServiceRouter *MsgServiceRouter) {
	app.msgServiceRouter = msgServiceRouter
}

// MountStores mounts all IAVL or DB stores to the provided keys in the BaseApp
// multistore.
func (app *BaseApp) MountStores(keys ...storetypes.StoreKey) {
	for _, key := range keys {
		switch key.(type) {
		case *storetypes.KVStoreKey:
			if !app.fauxMerkleMode {
				app.MountStore(key, storetypes.StoreTypeIAVL)
			} else {
				// StoreTypeDB doesn't do anything upon commit, and it doesn't
				// retain history, but it's useful for faster simulation.
				app.MountStore(key, storetypes.StoreTypeDB)
			}

		case *storetypes.TransientStoreKey:
			app.MountStore(key, storetypes.StoreTypeTransient)

		case *storetypes.MemoryStoreKey:
			app.MountStore(key, storetypes.StoreTypeMemory)

		default:
			panic(fmt.Sprintf("Unrecognized store key type :%T", key))
		}
	}
}

// MountKVStores mounts all IAVL or DB stores to the provided keys in the
// BaseApp multistore.
func (app *BaseApp) MountKVStores(keys map[string]*storetypes.KVStoreKey) {
	for _, key := range keys {
		if !app.fauxMerkleMode {
			app.MountStore(key, storetypes.StoreTypeIAVL)
		} else {
			// StoreTypeDB doesn't do anything upon commit, and it doesn't
			// retain history, but it's useful for faster simulation.
			app.MountStore(key, storetypes.StoreTypeDB)
		}
	}
}

// MountTransientStores mounts all transient stores to the provided keys in
// the BaseApp multistore.
func (app *BaseApp) MountTransientStores(keys map[string]*storetypes.TransientStoreKey) {
	for _, key := range keys {
		app.MountStore(key, storetypes.StoreTypeTransient)
	}
}

// MountMemoryStores mounts all in-memory KVStores with the BaseApp's internal
// commit multi-store.
func (app *BaseApp) MountMemoryStores(keys map[string]*storetypes.MemoryStoreKey) {
	skeys := maps.Keys(keys)
	sort.Strings(skeys)
	for _, key := range skeys {
		memKey := keys[key]
		app.MountStore(memKey, storetypes.StoreTypeMemory)
	}
}

// MountStore mounts a store to the provided key in the BaseApp multistore,
// using the default DB.
func (app *BaseApp) MountStore(key storetypes.StoreKey, typ storetypes.StoreType) {
	app.cms.MountStoreWithDB(key, typ, nil)
}

// LoadLatestVersion loads the latest application version. It will panic if
// called more than once on a running BaseApp.
func (app *BaseApp) LoadLatestVersion() error {
	err := app.storeLoader(app.cms)
	if err != nil {
		return fmt.Errorf("failed to load latest version: %w", err)
	}

	return app.Init()
}

// DefaultStoreLoader will be used by default and loads the latest version
func DefaultStoreLoader(ms sdk.CommitMultiStore) error {
	return ms.LoadLatestVersion()
}

// CommitMultiStore returns the root multi-store.
// App constructor can use this to access the `cms`.
// UNSAFE: must not be used during the abci life cycle.
func (app *BaseApp) CommitMultiStore() sdk.CommitMultiStore {
	return app.cms
}

// SnapshotManager returns the snapshot manager.
// application use this to register extra extension snapshotters.
func (app *BaseApp) SnapshotManager() *snapshots.Manager {
	return app.snapshotManager
}

// LoadVersion loads the BaseApp application version. It will panic if called
// more than once on a running baseapp.
func (app *BaseApp) LoadVersion(version int64) error {
	app.logger.Info("NOTICE: this could take a long time to migrate IAVL store to fastnode if you enable Fast Node.\n")
	err := app.cms.LoadVersion(version)
	if err != nil {
		return fmt.Errorf("failed to load version %d: %w", version, err)
	}

	return app.Init()
}

// LastCommitID returns the last CommitID of the multistore.
func (app *BaseApp) LastCommitID() storetypes.CommitID {
	return app.cms.LastCommitID()
}

// LastBlockHeight returns the last committed block height.
func (app *BaseApp) LastBlockHeight() int64 {
	return app.cms.LastCommitID().Version
}

// Init initializes the app. It seals the app, preventing any
// further modifications. In addition, it validates the app against
// the earlier provided settings. Returns an error if validation fails.
// nil otherwise. Panics if the app is already sealed.
func (app *BaseApp) Init() error {
	if app.sealed {
		panic("cannot call initFromMainStore: baseapp already sealed")
	}

	emptyHeader := tmproto.Header{}

	// needed for the export command which inits from store but never calls initchain
	app.setState(runTxModeCheck, emptyHeader)

	// needed for ABCI Replay Blocks mode which calls Prepare/Process proposal (InitChain is not called)
	app.setState(runTxPrepareProposal, emptyHeader)
	app.setState(runTxProcessProposal, emptyHeader)
	app.Seal()

	if app.cms == nil {
		return errors.New("commit multi-store must not be nil")
	}

	return app.cms.GetPruning().Validate()
}

func (app *BaseApp) setMinGasPrices(gasPrices sdk.DecCoins) {
	app.minGasPrices = gasPrices
}

func (app *BaseApp) setHaltHeight(haltHeight uint64) {
	app.haltHeight = haltHeight
}

func (app *BaseApp) setHaltTime(haltTime uint64) {
	app.haltTime = haltTime
}

func (app *BaseApp) setMinRetainBlocks(minRetainBlocks uint64) {
	app.minRetainBlocks = minRetainBlocks
}

func (app *BaseApp) setInterBlockCache(cache sdk.MultiStorePersistentCache) {
	app.interBlockCache = cache
}

func (app *BaseApp) setTrace(trace bool) {
	app.trace = trace
}

func (app *BaseApp) setIndexEvents(ie []string) {
	app.indexEvents = make(map[string]struct{})

	for _, e := range ie {
		app.indexEvents[e] = struct{}{}
	}
}

// Seal seals a BaseApp. It prohibits any further modifications to a BaseApp.
func (app *BaseApp) Seal() { app.sealed = true }

// IsSealed returns true if the BaseApp is sealed and false otherwise.
func (app *BaseApp) IsSealed() bool { return app.sealed }

// setState sets the BaseApp's state for the corresponding mode with a branched
// multi-store (i.e. a CacheMultiStore) and a new Context with the same
// multi-store branch, and provided header.
func (app *BaseApp) setState(mode runTxMode, header tmproto.Header) {
	ms := app.cms.CacheMultiStore()
	baseState := &state{
		ms:  ms,
		ctx: sdk.NewContext(ms, header, false, app.logger),
	}

	switch mode {
	case runTxModeCheck:
		// Minimum gas prices are also set. It is set on InitChain and reset on Commit.
		baseState.ctx = baseState.ctx.WithIsCheckTx(true).WithMinGasPrices(app.minGasPrices)
		app.checkState = baseState
	case runTxModeDeliver:
		// It is set on InitChain and BeginBlock and set to nil on Commit.
		app.deliverState = baseState
	case runTxPrepareProposal:
		// It is set on InitChain and Commit.
		app.prepareProposalState = baseState
	case runTxProcessProposal:
		// It is set on InitChain and Commit.
		app.processProposalState = baseState
	default:
		panic(fmt.Sprintf("invalid runTxMode for setState: %d", mode))
	}
}

// GetConsensusParams returns the current consensus parameters from the BaseApp's
// ParamStore. If the BaseApp has no ParamStore defined, nil is returned.
func (app *BaseApp) GetConsensusParams(ctx sdk.Context) *tmproto.ConsensusParams {
	if app.paramStore == nil {
		return nil
	}

	cp, err := app.paramStore.Get(ctx)
	if err != nil {
		panic(err)
	}

	return cp
}

// StoreConsensusParams sets the consensus parameters to the baseapp's param store.
func (app *BaseApp) StoreConsensusParams(ctx sdk.Context, cp *tmproto.ConsensusParams) {
	if app.paramStore == nil {
		panic("cannot store consensus params with no params store set")
	}

	if cp == nil {
		return
	}

	app.paramStore.Set(ctx, cp)
	// We're explicitly not storing the Tendermint app_version in the param store. It's
	// stored instead in the x/upgrade store, with its own bump logic.
}

// AddRunTxRecoveryHandler adds custom app.runTx method panic handlers.
func (app *BaseApp) AddRunTxRecoveryHandler(handlers ...RecoveryHandler) {
	for _, h := range handlers {
		app.runTxRecoveryMiddleware = newRecoveryMiddleware(h, app.runTxRecoveryMiddleware)
	}
}

// GetMaximumBlockGas gets the maximum gas from the consensus params. It panics
// if maximum block gas is less than negative one and returns zero if negative
// one.
func (app *BaseApp) GetMaximumBlockGas(ctx sdk.Context) uint64 {
	cp := app.GetConsensusParams(ctx)
	if cp == nil || cp.Block == nil {
		return 0
	}

	maxGas := cp.Block.MaxGas

	switch {
	case maxGas < -1:
		panic(fmt.Sprintf("invalid maximum block gas: %d", maxGas))

	case maxGas == -1:
		return 0

	default:
		return uint64(maxGas)
	}
}

func (app *BaseApp) validateHeight(req abci.RequestBeginBlock) error {
	if req.Header.Height < 1 {
		return fmt.Errorf("invalid height: %d", req.Header.Height)
	}

	// expectedHeight holds the expected height to validate.
	var expectedHeight int64
	if app.LastBlockHeight() == 0 && app.initialHeight > 1 {
		// In this case, we're validating the first block of the chain (no
		// previous commit). The height we're expecting is the initial height.
		expectedHeight = app.initialHeight
	} else {
		// This case can mean two things:
		// - either there was already a previous commit in the store, in which
		// case we increment the version from there,
		// - or there was no previous commit, and initial version was not set,
		// in which case we start at version 1.
		expectedHeight = app.LastBlockHeight() + 1
	}

	if req.Header.Height != expectedHeight {
		return fmt.Errorf("invalid height: %d; expected: %d", req.Header.Height, expectedHeight)
	}

	return nil
}

// validateBasicTxMsgs executes basic validator calls for messages.
func validateBasicTxMsgs(msgs []sdk.Msg) error {
	if len(msgs) == 0 {
		return sdkerrors.Wrap(sdkerrors.ErrInvalidRequest, "must contain at least one message")
	}

	for _, msg := range msgs {
		err := msg.ValidateBasic()
		if err != nil {
			return err
		}
	}

	return nil
}

// Returns the application's deliverState if app is in runTxModeDeliver,
// prepareProposalState if app is in runTxPrepareProposal, processProposalState
// if app is in runTxProcessProposal, and checkState otherwise.
func (app *BaseApp) getState(mode runTxMode) *state {
	switch mode {
	case runTxModeDeliver:
		return app.deliverState
	case runTxPrepareProposal:
		return app.prepareProposalState
	case runTxProcessProposal:
		return app.processProposalState
	default:
		return app.checkState
	}
}

// retrieve the context for the tx w/ txBytes and other memoized values.
func (app *BaseApp) getContextForTx(mode runTxMode, txBytes []byte) sdk.Context {
	modeState := app.getState(mode)
	if modeState == nil {
		panic(fmt.Sprintf("state is nil for mode %v", mode))
	}
	ctx := modeState.ctx.
		WithTxBytes(txBytes).
		WithVoteInfos(app.voteInfos)

	ctx = ctx.WithConsensusParams(app.GetConsensusParams(ctx))

	if mode == runTxModeReCheck {
		ctx = ctx.WithIsReCheckTx(true)
	}

	if mode == runTxModeSimulate {
		ctx, _ = ctx.CacheContext()
	}

	return ctx
}

// cacheTxContext returns a new context based off of the provided context with
// a branched multi-store.
func (app *BaseApp) cacheTxContext(ctx sdk.Context, txBytes []byte) (sdk.Context, sdk.CacheMultiStore) {
	ms := ctx.MultiStore()
	// TODO: https://github.com/cosmos/cosmos-sdk/issues/2824
	msCache := ms.CacheMultiStore()
	if msCache.TracingEnabled() {
		msCache = msCache.SetTracingContext(
			sdk.TraceContext(
				map[string]interface{}{
					"txHash": fmt.Sprintf("%X", tmhash.Sum(txBytes)),
				},
			),
		).(sdk.CacheMultiStore)
	}

	return ctx.WithMultiStore(msCache), msCache
}

// runTx processes a transaction within a given execution mode, encoded transaction
// bytes, and the decoded transaction itself. All state transitions occur through
// a cached Context depending on the mode provided. State only gets persisted
// if all messages get executed successfully and the execution mode is DeliverTx.
// Note, gas execution info is always returned. A reference to a Result is
// returned if the tx does not run out of gas and if all the messages are valid
// and execute successfully. An error is returned otherwise.
func (app *BaseApp) runTx(mode runTxMode, txBytes []byte) (gInfo sdk.GasInfo, result *sdk.Result, events []abci.Event, priority int64, err error) {
	// NOTE: GasWanted should be returned by the AnteHandler. GasUsed is
	// determined by the GasMeter. We need access to the context to get the gas
	// meter, so we initialize upfront.
	var gasWanted uint64

	var (
		anteEvents []abci.Event
		postEvents []abci.Event
	)

	ctx := app.getContextForTx(mode, txBytes)
	ms := ctx.MultiStore()

	// only run the tx if there is block gas remaining
	if mode == runTxModeDeliver && ctx.BlockGasMeter().IsOutOfGas() {
		return gInfo, nil, nil, 0, sdkerrors.Wrap(sdkerrors.ErrOutOfGas, "no block gas left to run tx")
	}

	defer func() {
		if r := recover(); r != nil {
			recoveryMW := newOutOfGasRecoveryMiddleware(gasWanted, ctx, app.runTxRecoveryMiddleware)
			err, result = processRecovery(r, recoveryMW), nil
		}

		gInfo = sdk.GasInfo{GasWanted: gasWanted, GasUsed: ctx.GasMeter().GasConsumed()}
	}()

	blockGasConsumed := false
	// consumeBlockGas makes sure block gas is consumed at most once. It must happen after
	// tx processing, and must be executed even if tx processing fails. Hence, we use trick with `defer`
	consumeBlockGas := func() {
		if !blockGasConsumed {
			blockGasConsumed = true
			ctx.BlockGasMeter().ConsumeGas(
				ctx.GasMeter().GasConsumedToLimit(), "block gas meter",
			)
		}
	}

	// If BlockGasMeter() panics it will be caught by the above recover and will
	// return an error - in any case BlockGasMeter will consume gas past the limit.
	//
	// NOTE: This must exist in a separate defer function for the above recovery
	// to recover from this one.
	if mode == runTxModeDeliver {
		defer consumeBlockGas()
	}

	tx, err := app.txDecoder(txBytes)
	if err != nil {
		return sdk.GasInfo{}, nil, nil, 0, err
	}

	msgs := tx.GetMsgs()
	if err := validateBasicTxMsgs(msgs); err != nil {
		return sdk.GasInfo{}, nil, nil, 0, err
	}

	if app.anteHandler != nil {
		var (
			anteCtx sdk.Context
			msCache sdk.CacheMultiStore
		)

		// Branch context before AnteHandler call in case it aborts.
		// This is required for both CheckTx and DeliverTx.
		// Ref: https://github.com/cosmos/cosmos-sdk/issues/2772
		//
		// NOTE: Alternatively, we could require that AnteHandler ensures that
		// writes do not happen if aborted/failed.  This may have some
		// performance benefits, but it'll be more difficult to get right.
		anteCtx, msCache = app.cacheTxContext(ctx, txBytes)
		anteCtx = anteCtx.WithEventManager(sdk.NewEventManager())
		newCtx, err := app.anteHandler(anteCtx, tx, mode == runTxModeSimulate)
		if err != nil {
			return gInfo, nil, nil, 0, err
		}

		if !newCtx.IsZero() {
			// At this point, newCtx.MultiStore() is a store branch, or something else
			// replaced by the AnteHandler. We want the original multistore.
			//
			// Also, in the case of the tx aborting, we need to track gas consumed via
			// the instantiated gas meter in the AnteHandler, so we update the context
			// prior to returning.
			ctx = newCtx.WithMultiStore(ms)
		}

		// GasMeter expected to be set in AnteHandler
		gasWanted = ctx.GasMeter().Limit()
		priority = ctx.Priority()
		events := ctx.EventManager().Events()
		anteEvents = events.ToABCIEvents()

		msCache.Write()
	}

	// insert or remove the transaction from the mempool
	switch mode {
	case runTxModeCheck:
		err = app.mempool.Insert(ctx, tx)
	case runTxModeDeliver:
		err = app.mempool.Remove(tx)
		if err != nil && !errors.Is(err, mempool.ErrTxNotFound) {
			err = fmt.Errorf("failed to remove tx from mempool: %w", err)
		}
	}

	if err != nil {
		return gInfo, nil, events, priority, err
	}

	// Create a new Context based off of the existing Context with a MultiStore branch
	// in case message processing fails. At this point, the MultiStore
	// is a branch of a branch.
	runMsgCtx, msCache := app.cacheTxContext(ctx, txBytes)

	// Attempt to execute all messages and only update state if all messages pass
	// and we're in DeliverTx. Note, runMsgs will never return a reference to a
	// Result if any single message fails or does not have a registered Handler.
	result, err = app.runMsgs(runMsgCtx, msgs, mode)
<<<<<<< HEAD

	// Case 1: the msg errors and the post handler is not set.
	if err != nil && app.postHandler == nil {
		return gInfo, nil, events, priority, err
	}

	// Case 2: Run PostHandler and only
	if err != nil && app.postHandler != nil {
		// Run optional postHandlers with a context branched off the ante handler ctx
=======

	if err == nil {

		// Run optional postHandlers.
		//
		// Note: If the postHandler fails, we also revert the runMsgs state.
		if app.postHandler != nil {
			// Follow-up Ref: https://github.com/cosmos/cosmos-sdk/pull/13941
			newCtx, err := app.postHandler(runMsgCtx, tx, mode == runTxModeSimulate, err == nil)
			if err != nil {
				return gInfo, nil, anteEvents, priority, err
			}
>>>>>>> b2e4270f

		postCtx, postCache := app.cacheTxContext(ctx, txBytes)

		newCtx, err := app.postHandler(postCtx, tx, result, mode == runTxModeSimulate, err == nil)
		if err != nil {
			// return result in case the pointer has been modified by the post decorators
			return gInfo, result, events, priority, err
		}

		if mode == runTxModeDeliver {
			// When block gas exceeds, it'll panic and won't commit the cached store.
			consumeBlockGas()

			postCache.Write()
		}

		if len(anteEvents) > 0 && (mode == runTxModeDeliver || mode == runTxModeSimulate) {
			// append the events in the order of occurrence
			postEvents = newCtx.EventManager().ABCIEvents()
			events = make([]abci.Event, len(anteEvents)+len(postEvents))
			copy(events[:len(anteEvents)], anteEvents)
			copy(events[len(anteEvents):], postEvents)
			result.Events = append(result.Events, events...)
		} else {
			events = make([]abci.Event, len(postEvents))
			copy(events, postEvents)
			result.Events = append(result.Events, postEvents...)
		}

		return gInfo, result, events, priority, err
	}

	// Case 3: Run Post Handler with runMsgCtx so that the state from runMsgs is persisted
	if app.postHandler != nil {
		newCtx, err := app.postHandler(runMsgCtx, tx, result, mode == runTxModeSimulate, err == nil)
		if err != nil {
			return gInfo, nil, nil, priority, err
		}

		postEvents = newCtx.EventManager().Events().ToABCIEvents()
		result.Events = append(result.Events, postEvents...)

		if len(anteEvents) > 0 {
			events = make([]abci.Event, len(anteEvents)+len(postEvents))
			copy(events[:len(anteEvents)], anteEvents)
			copy(events[len(anteEvents):], postEvents)
		} else {
			events = make([]abci.Event, len(postEvents))
			copy(events, postEvents)
		}
	}

	if mode == runTxModeDeliver {
		// When block gas exceeds, it'll panic and won't commit the cached store.
		consumeBlockGas()

		msCache.Write()
	}

	if len(anteEvents) > 0 && (mode == runTxModeDeliver || mode == runTxModeSimulate) {
		// append the events in the order of occurrence:
		// 	1. AnteHandler events
		// 	2. Transaction Result events
		// 	3. PostHandler events
		result.Events = append(anteEvents, result.Events...)

		copy(events, result.Events)
	}

	return gInfo, result, events, priority, err
}

// runMsgs iterates through a list of messages and executes them with the provided
// Context and execution mode. Messages will only be executed during simulation
// and DeliverTx. An error is returned if any single message fails or if a
// Handler does not exist for a given message route. Otherwise, a reference to a
// Result is returned. The caller must not commit state if an error is returned.
func (app *BaseApp) runMsgs(ctx sdk.Context, msgs []sdk.Msg, mode runTxMode) (*sdk.Result, error) {
	msgLogs := make(sdk.ABCIMessageLogs, 0, len(msgs))
	events := sdk.EmptyEvents()
	var msgResponses []*codectypes.Any

	// NOTE: GasWanted is determined by the AnteHandler and GasUsed by the GasMeter.
	for i, msg := range msgs {

		if mode != runTxModeDeliver && mode != runTxModeSimulate {
			break
		}

		handler := app.msgServiceRouter.Handler(msg)
		if handler == nil {
			return nil, sdkerrors.Wrapf(sdkerrors.ErrUnknownRequest, "can't route message %+v", msg)
		}

		// ADR 031 request type routing
		msgResult, err := handler(ctx, msg)
		if err != nil {
			return nil, sdkerrors.Wrapf(err, "failed to execute message; message index: %d", i)
		}

		// create message events
		msgEvents := createEvents(msgResult.GetEvents(), msg)

		// append message events, data and logs
		//
		// Note: Each message result's data must be length-prefixed in order to
		// separate each result.
		events = events.AppendEvents(msgEvents)

		// Each individual sdk.Result that went through the MsgServiceRouter
		// (which should represent 99% of the Msgs now, since everyone should
		// be using protobuf Msgs) has exactly one Msg response, set inside
		// `WrapServiceResult`. We take that Msg response, and aggregate it
		// into an array.
		if len(msgResult.MsgResponses) > 0 {
			msgResponse := msgResult.MsgResponses[0]
			if msgResponse == nil {
				return nil, sdkerrors.ErrLogic.Wrapf("got nil Msg response at index %d for msg %s", i, sdk.MsgTypeURL(msg))
			}
			msgResponses = append(msgResponses, msgResponse)
		}

		msgLogs = append(msgLogs, sdk.NewABCIMessageLog(uint32(i), msgResult.Log, msgEvents))
	}

	data, err := makeABCIData(msgResponses)
	if err != nil {
		return nil, sdkerrors.Wrap(err, "failed to marshal tx data")
	}

	return &sdk.Result{
		Data:         data,
		Log:          strings.TrimSpace(msgLogs.String()),
		Events:       events.ToABCIEvents(),
		MsgResponses: msgResponses,
	}, nil
}

// makeABCIData generates the Data field to be sent to ABCI Check/DeliverTx.
func makeABCIData(msgResponses []*codectypes.Any) ([]byte, error) {
	return proto.Marshal(&sdk.TxMsgData{MsgResponses: msgResponses})
}

func createEvents(events sdk.Events, msg sdk.Msg) sdk.Events {
	eventMsgName := sdk.MsgTypeURL(msg)
	msgEvent := sdk.NewEvent(sdk.EventTypeMessage, sdk.NewAttribute(sdk.AttributeKeyAction, eventMsgName))

	// we set the signer attribute as the sender
	if len(msg.GetSigners()) > 0 && !msg.GetSigners()[0].Empty() {
		msgEvent = msgEvent.AppendAttributes(sdk.NewAttribute(sdk.AttributeKeySender, msg.GetSigners()[0].String()))
	}

	// verify that events have no module attribute set
	if _, found := events.GetAttributes(sdk.AttributeKeyModule); !found {
		// here we assume that routes module name is the second element of the route
		// e.g. "cosmos.bank.v1beta1.MsgSend" => "bank"
		moduleName := strings.Split(eventMsgName, ".")
		if len(moduleName) > 1 {
			msgEvent = msgEvent.AppendAttributes(sdk.NewAttribute(sdk.AttributeKeyModule, moduleName[1]))
		}
	}

	return sdk.Events{msgEvent}.AppendEvents(events)
}

// DefaultPrepareProposal returns the default implementation for processing an
// ABCI proposal. The application's mempool is enumerated and all valid
// transactions are added to the proposal. Transactions are valid if they:
//
// 1) Successfully encode to bytes.
// 2) Are valid (i.e. pass runTx, AnteHandler only).
//
// Enumeration is halted once RequestPrepareProposal.MaxBytes of transactions is
// reached or the mempool is exhausted.
//
// Note:
//
// - Step (2) is identical to the validation step performed in
// DefaultProcessProposal. It is very important that the same validation logic
// is used in both steps, and applications must ensure that this is the case in
// non-default handlers.
//
// - If no mempool is set or if the mempool is a no-op mempool, the transactions
// requested from Tendermint will simply be returned, which, by default, are in
// FIFO order.
func (app *BaseApp) DefaultPrepareProposal() sdk.PrepareProposalHandler {
	return func(ctx sdk.Context, req abci.RequestPrepareProposal) abci.ResponsePrepareProposal {
		// If the mempool is nil or a no-op mempool, we simply return the transactions
		// requested from Tendermint, which, by default, should be in FIFO order.
		_, isNoOp := app.mempool.(mempool.NoOpMempool)
		if app.mempool == nil || isNoOp {
			return abci.ResponsePrepareProposal{Txs: req.Txs}
		}

		var (
			txsBytes  [][]byte
			byteCount int64
		)

		iterator := app.mempool.Select(ctx, req.Txs)
		for iterator != nil {
			memTx := iterator.Tx()

			bz, err := app.txEncoder(memTx)
			if err != nil {
				panic(err)
			}

			txSize := int64(len(bz))

			// NOTE: Since runTx was already executed in CheckTx, which calls
			// mempool.Insert, ideally everything in the pool should be valid. But
			// some mempool implementations may insert invalid txs, so we check again.
			_, _, _, _, err = app.runTx(runTxPrepareProposal, bz)
			if err != nil {
				err := app.mempool.Remove(memTx)
				if err != nil && !errors.Is(err, mempool.ErrTxNotFound) {
					panic(err)
				}

				iterator = iterator.Next()
				continue
			} else if byteCount += txSize; byteCount <= req.MaxTxBytes {
				txsBytes = append(txsBytes, bz)
			} else {
				break
			}

			iterator = iterator.Next()
		}

		return abci.ResponsePrepareProposal{Txs: txsBytes}
	}
}

// DefaultProcessProposal returns the default implementation for processing an ABCI proposal.
// Every transaction in the proposal must pass 2 conditions:
//
// 1. The transaction bytes must decode to a valid transaction.
// 2. The transaction must be valid (i.e. pass runTx, AnteHandler only)
//
// If any transaction fails to pass either condition, the proposal is rejected.  Note that step (2) is identical to the
// validation step performed in DefaultPrepareProposal.  It is very important that the same validation logic is used
// in both steps, and applications must ensure that this is the case in non-default handlers.
func (app *BaseApp) DefaultProcessProposal() sdk.ProcessProposalHandler {
	return func(ctx sdk.Context, req abci.RequestProcessProposal) abci.ResponseProcessProposal {
		for _, txBytes := range req.Txs {
			_, err := app.txDecoder(txBytes)
			if err != nil {
				return abci.ResponseProcessProposal{Status: abci.ResponseProcessProposal_REJECT}
			}

			_, _, _, _, err = app.runTx(runTxProcessProposal, txBytes)
			if err != nil {
				return abci.ResponseProcessProposal{Status: abci.ResponseProcessProposal_REJECT}
			}
		}
		return abci.ResponseProcessProposal{Status: abci.ResponseProcessProposal_ACCEPT}
	}
}

// NoOpPrepareProposal defines a no-op PrepareProposal handler. It will always
// return the transactions sent by the client's request.
func NoOpPrepareProposal() sdk.PrepareProposalHandler {
	return func(_ sdk.Context, req abci.RequestPrepareProposal) abci.ResponsePrepareProposal {
		return abci.ResponsePrepareProposal{Txs: req.Txs}
	}
}

// NoOpProcessProposal defines a no-op ProcessProposal Handler. It will always
// return ACCEPT.
func NoOpProcessProposal() sdk.ProcessProposalHandler {
	return func(_ sdk.Context, _ abci.RequestProcessProposal) abci.ResponseProcessProposal {
		return abci.ResponseProcessProposal{Status: abci.ResponseProcessProposal_ACCEPT}
	}
}<|MERGE_RESOLUTION|>--- conflicted
+++ resolved
@@ -722,7 +722,6 @@
 	// and we're in DeliverTx. Note, runMsgs will never return a reference to a
 	// Result if any single message fails or does not have a registered Handler.
 	result, err = app.runMsgs(runMsgCtx, msgs, mode)
-<<<<<<< HEAD
 
 	// Case 1: the msg errors and the post handler is not set.
 	if err != nil && app.postHandler == nil {
@@ -732,24 +731,9 @@
 	// Case 2: Run PostHandler and only
 	if err != nil && app.postHandler != nil {
 		// Run optional postHandlers with a context branched off the ante handler ctx
-=======
-
-	if err == nil {
-
-		// Run optional postHandlers.
-		//
-		// Note: If the postHandler fails, we also revert the runMsgs state.
-		if app.postHandler != nil {
-			// Follow-up Ref: https://github.com/cosmos/cosmos-sdk/pull/13941
-			newCtx, err := app.postHandler(runMsgCtx, tx, mode == runTxModeSimulate, err == nil)
-			if err != nil {
-				return gInfo, nil, anteEvents, priority, err
-			}
->>>>>>> b2e4270f
-
 		postCtx, postCache := app.cacheTxContext(ctx, txBytes)
 
-		newCtx, err := app.postHandler(postCtx, tx, result, mode == runTxModeSimulate, err == nil)
+		newCtx, err := app.postHandler(postCtx, tx, mode == runTxModeSimulate, err == nil)
 		if err != nil {
 			// return result in case the pointer has been modified by the post decorators
 			return gInfo, result, events, priority, err
@@ -780,7 +764,7 @@
 
 	// Case 3: Run Post Handler with runMsgCtx so that the state from runMsgs is persisted
 	if app.postHandler != nil {
-		newCtx, err := app.postHandler(runMsgCtx, tx, result, mode == runTxModeSimulate, err == nil)
+		newCtx, err := app.postHandler(runMsgCtx, tx, mode == runTxModeSimulate, err == nil)
 		if err != nil {
 			return gInfo, nil, nil, priority, err
 		}
