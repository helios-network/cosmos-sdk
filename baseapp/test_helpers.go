--- conflicted
+++ resolved
@@ -26,11 +26,7 @@
 		return gInfo, nil, err
 	}
 
-<<<<<<< HEAD
-	return txResult(gInfo, res.Data, res.Log, res.Events)
-=======
 	return gInfo, &sdk.Result{Data: res.Data, Log: res.Log, Events: res.Events}, nil
->>>>>>> e9adb9e0
 }
 
 // Simulate executes a tx in simulate mode to get result and gas info.
@@ -65,11 +61,7 @@
 		return gInfo, nil, err
 	}
 
-<<<<<<< HEAD
-	return txResult(gInfo, res.Data, res.Log, res.Events)
-=======
 	return gInfo, &sdk.Result{Data: res.Data, Log: res.Log, Events: res.Events}, nil
->>>>>>> e9adb9e0
 }
 
 // Context with current {check, deliver}State of the app used by tests.
