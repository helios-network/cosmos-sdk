--- conflicted
+++ resolved
@@ -385,14 +385,13 @@
 	app.disableBlockGasMeter = disableBlockGasMeter
 }
 
-<<<<<<< HEAD
 func (app *BaseApp) SetTraceFlightRecorder(tr *metrics.TraceRecorder) {
 	app.traceFlightRecorder = tr
 }
 
 func SetTraceFlightRecorder(tr *metrics.TraceRecorder) func(*BaseApp) {
 	return func(app *BaseApp) { app.traceFlightRecorder = tr }
-=======
+
 // SetTxExecutor sets a custom tx executor for the BaseApp, usually for parallel execution.
 func (app *BaseApp) SetTxExecutor(executor TxExecutor) {
 	app.txExecutor = executor
@@ -406,5 +405,4 @@
 // SetGRPCQueryRouter sets the GRPCQueryRouter of the BaseApp.
 func (app *BaseApp) SetGRPCQueryRouter(grpcQueryRouter *GRPCQueryRouter) {
 	app.grpcQueryRouter = grpcQueryRouter
->>>>>>> 52a97a81
 }