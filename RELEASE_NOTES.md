<<<<<<< HEAD
# Cosmos SDK v0.46.10 Release Notes

This release improves CPU profiling when using the `--cpu-profile` flag, and fixes a possible way to DoS a node.

Please see the [CHANGELOG](https://github.com/cosmos/cosmos-sdk/blob/release/v0.46.x/CHANGELOG.md) for an exhaustive list of changes.

Full Commit History: https://github.com/cosmos/cosmos-sdk/compare/v0.46.9...v0.46.10
=======
# Cosmos SDK v0.46.9 Release Notes

This release introduces bug fixes and improvements. Notably an extra config in the `app.toml`, `iavl-lazy-loading`, to enable lazy loading of IAVL store.
Changes to be made in the `app.toml` can be found in the [CHANGELOG](https://github.com/cosmos/cosmos-sdk/blob/release/v0.46.x/CHANGELOG.md).

Please see the [CHANGELOG](https://github.com/cosmos/cosmos-sdk/blob/release/v0.46.x/CHANGELOG.md) for an exhaustive list of changes.

Full Commit History: https://github.com/cosmos/cosmos-sdk/compare/v0.46.8...v0.46.9
>>>>>>> 796a9d75
<|MERGE_RESOLUTION|>--- conflicted
+++ resolved
@@ -1,12 +1,3 @@
-<<<<<<< HEAD
-# Cosmos SDK v0.46.10 Release Notes
-
-This release improves CPU profiling when using the `--cpu-profile` flag, and fixes a possible way to DoS a node.
-
-Please see the [CHANGELOG](https://github.com/cosmos/cosmos-sdk/blob/release/v0.46.x/CHANGELOG.md) for an exhaustive list of changes.
-
-Full Commit History: https://github.com/cosmos/cosmos-sdk/compare/v0.46.9...v0.46.10
-=======
 # Cosmos SDK v0.46.9 Release Notes
 
 This release introduces bug fixes and improvements. Notably an extra config in the `app.toml`, `iavl-lazy-loading`, to enable lazy loading of IAVL store.
@@ -14,5 +5,4 @@
 
 Please see the [CHANGELOG](https://github.com/cosmos/cosmos-sdk/blob/release/v0.46.x/CHANGELOG.md) for an exhaustive list of changes.
 
-Full Commit History: https://github.com/cosmos/cosmos-sdk/compare/v0.46.8...v0.46.9
->>>>>>> 796a9d75
+Full Commit History: https://github.com/cosmos/cosmos-sdk/compare/v0.46.8...v0.46.9