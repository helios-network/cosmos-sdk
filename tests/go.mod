module github.com/cosmos/cosmos-sdk/tests

go 1.22

toolchain go1.22.4

require (
	cosmossdk.io/api v0.7.5
	cosmossdk.io/core v0.11.0
	cosmossdk.io/depinject v1.0.0-alpha.4
	cosmossdk.io/errors v1.0.1
	cosmossdk.io/log v1.3.1
	cosmossdk.io/math v1.3.0
	cosmossdk.io/simapp v0.0.0-20230620040119-e078f1a49e8b
	cosmossdk.io/store v1.1.0
	cosmossdk.io/x/evidence v0.1.1
	cosmossdk.io/x/feegrant v0.1.1
	cosmossdk.io/x/nft v0.1.1 // indirect
	cosmossdk.io/x/tx v0.13.3
<<<<<<< HEAD
	cosmossdk.io/x/upgrade v0.1.2
	github.com/cometbft/cometbft v0.38.7
=======
	cosmossdk.io/x/upgrade v0.1.4-0.20240625194835-17173894fea9
	github.com/cometbft/cometbft v0.38.9
>>>>>>> 4da0a1e9
	github.com/cosmos/cosmos-db v1.0.2
	github.com/cosmos/cosmos-proto v1.0.0-beta.5
	// this version is not used as it is always replaced by the latest Cosmos SDK version
	github.com/cosmos/cosmos-sdk v0.50.6
<<<<<<< HEAD
	github.com/cosmos/gogoproto v1.4.12
=======
	github.com/cosmos/gogoproto v1.5.0
>>>>>>> 4da0a1e9
	github.com/golang/mock v1.6.0
	github.com/spf13/cobra v1.8.0
	github.com/stretchr/testify v1.9.0
	google.golang.org/grpc v1.63.2
	google.golang.org/protobuf v1.33.0
	gotest.tools/v3 v3.5.1
	pgregory.net/rapid v1.1.0
)

require (
	cloud.google.com/go v0.112.1 // indirect
	cloud.google.com/go/compute v1.24.0 // indirect
	cloud.google.com/go/compute/metadata v0.2.3 // indirect
	cloud.google.com/go/iam v1.1.6 // indirect
	cloud.google.com/go/storage v1.38.0 // indirect
	cosmossdk.io/client/v2 v2.0.0-beta.2.0.20240625194835-17173894fea9 // indirect
	cosmossdk.io/collections v0.4.0 // indirect
	cosmossdk.io/x/circuit v0.1.1 // indirect
	filippo.io/edwards25519 v1.0.0 // indirect
	github.com/99designs/go-keychain v0.0.0-20191008050251-8e49817e8af4 // indirect
	github.com/99designs/keyring v1.2.1 // indirect
	github.com/DataDog/datadog-go v3.2.0+incompatible // indirect
	github.com/DataDog/zstd v1.5.5 // indirect
	github.com/aws/aws-sdk-go v1.44.327 // indirect
	github.com/beorn7/perks v1.0.1 // indirect
	github.com/bgentry/go-netrc v0.0.0-20140422174119-9fd32a8b3d3d // indirect
	github.com/bgentry/speakeasy v0.1.1-0.20220910012023-760eaf8b6816 // indirect
	github.com/bits-and-blooms/bitset v1.8.0 // indirect
	github.com/btcsuite/btcd/btcec/v2 v2.3.2 // indirect
	github.com/cenkalti/backoff/v4 v4.1.3 // indirect
	github.com/cespare/xxhash v1.1.0 // indirect
	github.com/cespare/xxhash/v2 v2.3.0 // indirect
	github.com/chzyer/readline v1.5.1 // indirect
	github.com/cockroachdb/apd/v2 v2.0.2 // indirect
	github.com/cockroachdb/errors v1.11.1 // indirect
	github.com/cockroachdb/logtags v0.0.0-20230118201751-21c54148d20b // indirect
	github.com/cockroachdb/pebble v1.1.0 // indirect
	github.com/cockroachdb/redact v1.1.5 // indirect
	github.com/cockroachdb/tokenbucket v0.0.0-20230807174530-cc333fc44b06 // indirect
	github.com/cometbft/cometbft-db v0.9.1 // indirect
	github.com/cosmos/btcutil v1.0.5 // indirect
	github.com/cosmos/go-bip39 v1.0.0 // indirect
	github.com/cosmos/gogogateway v1.2.0 // indirect
	github.com/cosmos/iavl v1.1.2 // indirect
	github.com/cosmos/ics23/go v0.10.0 // indirect
	github.com/cosmos/ledger-cosmos-go v0.13.3 // indirect
	github.com/danieljoos/wincred v1.1.2 // indirect
	github.com/davecgh/go-spew v1.1.2-0.20180830191138-d8f796af33cc // indirect
	github.com/decred/dcrd/dcrec/secp256k1/v4 v4.2.0 // indirect
	github.com/desertbit/timer v0.0.0-20180107155436-c41aec40b27f // indirect
	github.com/dgraph-io/badger/v2 v2.2007.4 // indirect
	github.com/dgraph-io/ristretto v0.1.1 // indirect
	github.com/dgryski/go-farm v0.0.0-20200201041132-a6ae2369ad13 // indirect
	github.com/dustin/go-humanize v1.0.1 // indirect
	github.com/dvsekhvalnov/jose2go v1.6.0 // indirect
	github.com/emicklei/dot v1.6.1 // indirect
	github.com/fatih/color v1.15.0 // indirect
	github.com/felixge/httpsnoop v1.0.4 // indirect
	github.com/fsnotify/fsnotify v1.7.0 // indirect
	github.com/getsentry/sentry-go v0.27.0 // indirect
	github.com/go-kit/kit v0.12.0 // indirect
	github.com/go-kit/log v0.2.1 // indirect
	github.com/go-logfmt/logfmt v0.6.0 // indirect
	github.com/go-logr/logr v1.4.1 // indirect
	github.com/go-logr/stdr v1.2.2 // indirect
	github.com/godbus/dbus v0.0.0-20190726142602-4481cbc300e2 // indirect
	github.com/gogo/googleapis v1.4.1 // indirect
	github.com/gogo/protobuf v1.3.2 // indirect
	github.com/golang/glog v1.2.0 // indirect
	github.com/golang/groupcache v0.0.0-20210331224755-41bb18bfe9da // indirect
	github.com/golang/protobuf v1.5.4 // indirect
	github.com/golang/snappy v0.0.4 // indirect
	github.com/google/btree v1.1.2 // indirect
	github.com/google/go-cmp v0.6.0 // indirect
	github.com/google/orderedcode v0.0.1 // indirect
	github.com/google/s2a-go v0.1.7 // indirect
	github.com/google/uuid v1.6.0 // indirect
	github.com/googleapis/enterprise-certificate-proxy v0.3.2 // indirect
	github.com/googleapis/gax-go/v2 v2.12.3 // indirect
	github.com/gorilla/handlers v1.5.1 // indirect
	github.com/gorilla/mux v1.8.0 // indirect
	github.com/gorilla/websocket v1.5.0 // indirect
	github.com/grpc-ecosystem/go-grpc-middleware v1.4.0 // indirect
	github.com/grpc-ecosystem/grpc-gateway v1.16.0 // indirect
	github.com/gsterjov/go-libsecret v0.0.0-20161001094733-a6f4afe4910c // indirect
	github.com/hashicorp/go-cleanhttp v0.5.2 // indirect
	github.com/hashicorp/go-getter v1.7.4 // indirect
	github.com/hashicorp/go-hclog v1.5.0 // indirect
	github.com/hashicorp/go-immutable-radix v1.3.1 // indirect
	github.com/hashicorp/go-metrics v0.5.3 // indirect
	github.com/hashicorp/go-plugin v1.5.2 // indirect
	github.com/hashicorp/go-safetemp v1.0.0 // indirect
	github.com/hashicorp/go-version v1.6.0 // indirect
	github.com/hashicorp/golang-lru v1.0.2 // indirect
<<<<<<< HEAD
	github.com/hashicorp/hcl v1.0.0 // indirect
=======
	github.com/hashicorp/golang-lru/v2 v2.0.7 // indirect
	github.com/hashicorp/hcl v1.0.1-vault-5 // indirect
>>>>>>> 4da0a1e9
	github.com/hashicorp/yamux v0.1.1 // indirect
	github.com/hdevalence/ed25519consensus v0.1.0 // indirect
	github.com/huandu/skiplist v1.2.0 // indirect
	github.com/iancoleman/strcase v0.3.0 // indirect
	github.com/improbable-eng/grpc-web v0.15.0 // indirect
	github.com/inconshreveable/mousetrap v1.1.0 // indirect
	github.com/jmespath/go-jmespath v0.4.0 // indirect
	github.com/jmhodges/levigo v1.0.0 // indirect
	github.com/klauspost/compress v1.17.7 // indirect
	github.com/kr/pretty v0.3.1 // indirect
	github.com/kr/text v0.2.0 // indirect
	github.com/lib/pq v1.10.7 // indirect
	github.com/libp2p/go-buffer-pool v0.1.0 // indirect
	github.com/linxGnu/grocksdb v1.8.14 // indirect
	github.com/magiconair/properties v1.8.7 // indirect
	github.com/manifoldco/promptui v0.9.0 // indirect
	github.com/mattn/go-colorable v0.1.13 // indirect
	github.com/mattn/go-isatty v0.0.20 // indirect
	github.com/minio/highwayhash v1.0.2 // indirect
	github.com/mitchellh/go-homedir v1.1.0 // indirect
	github.com/mitchellh/go-testing-interface v1.14.1 // indirect
	github.com/mitchellh/mapstructure v1.5.0 // indirect
	github.com/mtibben/percent v0.2.1 // indirect
	github.com/oasisprotocol/curve25519-voi v0.0.0-20230904125328-1f23a7beb09a // indirect
	github.com/oklog/run v1.1.0 // indirect
	github.com/pelletier/go-toml/v2 v2.2.2 // indirect
	github.com/petermattis/goid v0.0.0-20231207134359-e60b3f734c67 // indirect
	github.com/pkg/errors v0.9.1 // indirect
	github.com/pmezard/go-difflib v1.0.1-0.20181226105442-5d4384ee4fb2 // indirect
	github.com/prometheus/client_golang v1.19.0 // indirect
	github.com/prometheus/client_model v0.6.1 // indirect
	github.com/prometheus/common v0.52.2 // indirect
	github.com/prometheus/procfs v0.13.0 // indirect
	github.com/rcrowley/go-metrics v0.0.0-20201227073835-cf1acfcdf475 // indirect
	github.com/rogpeppe/go-internal v1.12.0 // indirect
	github.com/rs/cors v1.8.3 // indirect
	github.com/rs/zerolog v1.32.0 // indirect
	github.com/sagikazarmark/locafero v0.4.0 // indirect
	github.com/sagikazarmark/slog-shim v0.1.0 // indirect
	github.com/sasha-s/go-deadlock v0.3.1 // indirect
	github.com/sourcegraph/conc v0.3.0 // indirect
	github.com/spf13/afero v1.11.0 // indirect
	github.com/spf13/cast v1.6.0 // indirect
	github.com/spf13/pflag v1.0.5 // indirect
	github.com/spf13/viper v1.19.0 // indirect
	github.com/subosito/gotenv v1.6.0 // indirect
	github.com/syndtr/goleveldb v1.0.1-0.20220721030215-126854af5e6d // indirect
	github.com/tendermint/go-amino v0.16.0 // indirect
	github.com/tidwall/btree v1.7.0 // indirect
	github.com/ulikunitz/xz v0.5.11 // indirect
	github.com/zondax/hid v0.9.2 // indirect
	github.com/zondax/ledger-go v0.14.3 // indirect
	go.etcd.io/bbolt v1.3.8 // indirect
	go.opencensus.io v0.24.0 // indirect
<<<<<<< HEAD
	go.opentelemetry.io/contrib/instrumentation/google.golang.org/grpc/otelgrpc v0.47.0 // indirect
	go.opentelemetry.io/contrib/instrumentation/net/http/otelhttp v0.47.0 // indirect
	go.opentelemetry.io/otel v1.22.0 // indirect
	go.opentelemetry.io/otel/metric v1.22.0 // indirect
	go.opentelemetry.io/otel/trace v1.22.0 // indirect
=======
	go.opentelemetry.io/contrib/instrumentation/google.golang.org/grpc/otelgrpc v0.49.0 // indirect
	go.opentelemetry.io/contrib/instrumentation/net/http/otelhttp v0.49.0 // indirect
	go.opentelemetry.io/otel v1.24.0 // indirect
	go.opentelemetry.io/otel/metric v1.24.0 // indirect
	go.opentelemetry.io/otel/trace v1.24.0 // indirect
>>>>>>> 4da0a1e9
	go.uber.org/multierr v1.10.0 // indirect
	golang.org/x/crypto v0.24.0 // indirect
	golang.org/x/exp v0.0.0-20240613232115-7f521ea00fb8 // indirect
	golang.org/x/net v0.26.0 // indirect
	golang.org/x/oauth2 v0.18.0 // indirect
	golang.org/x/sync v0.7.0 // indirect
	golang.org/x/sys v0.21.0 // indirect
	golang.org/x/term v0.21.0 // indirect
	golang.org/x/text v0.16.0 // indirect
	golang.org/x/time v0.5.0 // indirect
	google.golang.org/api v0.171.0 // indirect
	google.golang.org/appengine v1.6.8 // indirect
	google.golang.org/genproto v0.0.0-20240227224415-6ceb2ff114de // indirect
	google.golang.org/genproto/googleapis/api v0.0.0-20240311132316-a219d84964c2 // indirect
	google.golang.org/genproto/googleapis/rpc v0.0.0-20240401170217-c3f982113cda // indirect
	gopkg.in/ini.v1 v1.67.0 // indirect
	gopkg.in/yaml.v3 v3.0.1 // indirect
	nhooyr.io/websocket v1.8.6 // indirect
	sigs.k8s.io/yaml v1.4.0 // indirect
)

// Here are the short-lived replace from the SimApp
// Replace here are pending PRs, or version to be tagged
// replace (
// 	<temporary replace>
// )

// Below are the long-lived replace for tests.
replace (
	// We always want to test against the latest version of the simapp.
	cosmossdk.io/simapp => ../simapp
	cosmossdk.io/store => ../store
	github.com/99designs/keyring => github.com/cosmos/keyring v1.2.0
	// We always want to test against the latest version of the SDK.
	github.com/cosmos/cosmos-sdk => ../.
	// Fix upstream GHSA-h395-qcrw-5vmq and GHSA-3vp4-m3rf-835h vulnerabilities.
	// TODO Remove it: https://github.com/cosmos/cosmos-sdk/issues/10409
	github.com/gin-gonic/gin => github.com/gin-gonic/gin v1.9.1
)<|MERGE_RESOLUTION|>--- conflicted
+++ resolved
@@ -17,22 +17,13 @@
 	cosmossdk.io/x/feegrant v0.1.1
 	cosmossdk.io/x/nft v0.1.1 // indirect
 	cosmossdk.io/x/tx v0.13.3
-<<<<<<< HEAD
-	cosmossdk.io/x/upgrade v0.1.2
-	github.com/cometbft/cometbft v0.38.7
-=======
 	cosmossdk.io/x/upgrade v0.1.4-0.20240625194835-17173894fea9
 	github.com/cometbft/cometbft v0.38.9
->>>>>>> 4da0a1e9
 	github.com/cosmos/cosmos-db v1.0.2
 	github.com/cosmos/cosmos-proto v1.0.0-beta.5
 	// this version is not used as it is always replaced by the latest Cosmos SDK version
 	github.com/cosmos/cosmos-sdk v0.50.6
-<<<<<<< HEAD
-	github.com/cosmos/gogoproto v1.4.12
-=======
 	github.com/cosmos/gogoproto v1.5.0
->>>>>>> 4da0a1e9
 	github.com/golang/mock v1.6.0
 	github.com/spf13/cobra v1.8.0
 	github.com/stretchr/testify v1.9.0
@@ -127,12 +118,8 @@
 	github.com/hashicorp/go-safetemp v1.0.0 // indirect
 	github.com/hashicorp/go-version v1.6.0 // indirect
 	github.com/hashicorp/golang-lru v1.0.2 // indirect
-<<<<<<< HEAD
-	github.com/hashicorp/hcl v1.0.0 // indirect
-=======
 	github.com/hashicorp/golang-lru/v2 v2.0.7 // indirect
 	github.com/hashicorp/hcl v1.0.1-vault-5 // indirect
->>>>>>> 4da0a1e9
 	github.com/hashicorp/yamux v0.1.1 // indirect
 	github.com/hdevalence/ed25519consensus v0.1.0 // indirect
 	github.com/huandu/skiplist v1.2.0 // indirect
@@ -187,19 +174,11 @@
 	github.com/zondax/ledger-go v0.14.3 // indirect
 	go.etcd.io/bbolt v1.3.8 // indirect
 	go.opencensus.io v0.24.0 // indirect
-<<<<<<< HEAD
-	go.opentelemetry.io/contrib/instrumentation/google.golang.org/grpc/otelgrpc v0.47.0 // indirect
-	go.opentelemetry.io/contrib/instrumentation/net/http/otelhttp v0.47.0 // indirect
-	go.opentelemetry.io/otel v1.22.0 // indirect
-	go.opentelemetry.io/otel/metric v1.22.0 // indirect
-	go.opentelemetry.io/otel/trace v1.22.0 // indirect
-=======
 	go.opentelemetry.io/contrib/instrumentation/google.golang.org/grpc/otelgrpc v0.49.0 // indirect
 	go.opentelemetry.io/contrib/instrumentation/net/http/otelhttp v0.49.0 // indirect
 	go.opentelemetry.io/otel v1.24.0 // indirect
 	go.opentelemetry.io/otel/metric v1.24.0 // indirect
 	go.opentelemetry.io/otel/trace v1.24.0 // indirect
->>>>>>> 4da0a1e9
 	go.uber.org/multierr v1.10.0 // indirect
 	golang.org/x/crypto v0.24.0 // indirect
 	golang.org/x/exp v0.0.0-20240613232115-7f521ea00fb8 // indirect
@@ -231,7 +210,6 @@
 replace (
 	// We always want to test against the latest version of the simapp.
 	cosmossdk.io/simapp => ../simapp
-	cosmossdk.io/store => ../store
 	github.com/99designs/keyring => github.com/cosmos/keyring v1.2.0
 	// We always want to test against the latest version of the SDK.
 	github.com/cosmos/cosmos-sdk => ../.
