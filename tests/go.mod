--- conflicted
+++ resolved
@@ -179,15 +179,6 @@
 	go.opentelemetry.io/otel/metric v1.24.0 // indirect
 	go.opentelemetry.io/otel/trace v1.24.0 // indirect
 	go.uber.org/multierr v1.10.0 // indirect
-<<<<<<< HEAD
-	golang.org/x/crypto v0.24.0 // indirect
-	golang.org/x/exp v0.0.0-20240613232115-7f521ea00fb8 // indirect
-	golang.org/x/net v0.26.0 // indirect
-	golang.org/x/oauth2 v0.18.0 // indirect
-	golang.org/x/sync v0.7.0 // indirect
-	golang.org/x/sys v0.21.0 // indirect
-	golang.org/x/term v0.21.0 // indirect
-=======
 	golang.org/x/crypto v0.25.0 // indirect
 	golang.org/x/exp v0.0.0-20240404231335-c0f41cb1a7a0 // indirect
 	golang.org/x/net v0.27.0 // indirect
@@ -195,7 +186,6 @@
 	golang.org/x/sync v0.7.0 // indirect
 	golang.org/x/sys v0.22.0 // indirect
 	golang.org/x/term v0.22.0 // indirect
->>>>>>> 8bfcf554
 	golang.org/x/text v0.16.0 // indirect
 	golang.org/x/time v0.5.0 // indirect
 	google.golang.org/api v0.171.0 // indirect
