module cosmossdk.io/simapp

go 1.22

toolchain go1.22.4

require (
	cosmossdk.io/api v0.7.5
	cosmossdk.io/client/v2 v2.0.0-beta.4
	cosmossdk.io/collections v0.4.0 // indirect
	cosmossdk.io/core v0.11.1
	cosmossdk.io/depinject v1.0.0
	cosmossdk.io/log v1.3.1
	cosmossdk.io/math v1.3.0
	cosmossdk.io/store v1.1.0
	cosmossdk.io/tools/confix v0.1.1
	cosmossdk.io/x/circuit v0.1.1
	cosmossdk.io/x/evidence v0.1.1
	cosmossdk.io/x/feegrant v0.1.1
	cosmossdk.io/x/nft v0.1.1
	cosmossdk.io/x/tx v0.13.4
	cosmossdk.io/x/upgrade v0.1.4
	github.com/cometbft/cometbft v0.38.10
	github.com/cosmos/cosmos-db v1.0.2
	// this version is not used as it is always replaced by the latest Cosmos SDK version
	github.com/cosmos/cosmos-sdk v0.50.8
	github.com/cosmos/gogoproto v1.5.0
	github.com/golang/mock v1.6.0
	github.com/spf13/cast v1.6.0
	github.com/spf13/cobra v1.8.0
	github.com/spf13/pflag v1.0.5
	github.com/spf13/viper v1.19.0
	github.com/stretchr/testify v1.9.0
	google.golang.org/protobuf v1.34.2
)

require (
	cloud.google.com/go v0.112.1 // indirect
	cloud.google.com/go/compute v1.25.1 // indirect
	cloud.google.com/go/compute/metadata v0.2.3 // indirect
	cloud.google.com/go/iam v1.1.6 // indirect
	cloud.google.com/go/storage v1.38.0 // indirect
	cosmossdk.io/errors v1.0.1 // indirect
	filippo.io/edwards25519 v1.0.0 // indirect
	github.com/99designs/go-keychain v0.0.0-20191008050251-8e49817e8af4 // indirect
	github.com/99designs/keyring v1.2.1 // indirect
	github.com/DataDog/appsec-internal-go v1.5.0 // indirect
	github.com/DataDog/datadog-agent/pkg/obfuscate v0.48.0 // indirect
	github.com/DataDog/datadog-agent/pkg/remoteconfig/state v0.48.1 // indirect
	github.com/DataDog/datadog-go v3.2.0+incompatible // indirect
	github.com/DataDog/datadog-go/v5 v5.3.0 // indirect
	github.com/DataDog/go-libddwaf/v2 v2.3.2 // indirect
	github.com/DataDog/go-tuf v1.0.2-0.5.2 // indirect
	github.com/DataDog/sketches-go v1.4.2 // indirect
	github.com/DataDog/zstd v1.5.5 // indirect
	github.com/InjectiveLabs/metrics v0.0.10 // indirect
	github.com/Microsoft/go-winio v0.6.1 // indirect
	github.com/alexcesaro/statsd v2.0.0+incompatible // indirect
	github.com/aws/aws-sdk-go v1.44.327 // indirect
	github.com/beorn7/perks v1.0.1 // indirect
	github.com/bgentry/go-netrc v0.0.0-20140422174119-9fd32a8b3d3d // indirect
	github.com/bgentry/speakeasy v0.1.1-0.20220910012023-760eaf8b6816 // indirect
	github.com/bits-and-blooms/bitset v1.8.0 // indirect
	github.com/btcsuite/btcd/btcec/v2 v2.3.2 // indirect
	github.com/cenkalti/backoff/v4 v4.1.3 // indirect
	github.com/cespare/xxhash v1.1.0 // indirect
	github.com/cespare/xxhash/v2 v2.3.0 // indirect
	github.com/chzyer/readline v1.5.1 // indirect
	github.com/cockroachdb/apd/v2 v2.0.2 // indirect
	github.com/cockroachdb/errors v1.11.1 // indirect
	github.com/cockroachdb/logtags v0.0.0-20230118201751-21c54148d20b // indirect
	github.com/cockroachdb/pebble v1.1.0 // indirect
	github.com/cockroachdb/redact v1.1.5 // indirect
	github.com/cockroachdb/tokenbucket v0.0.0-20230807174530-cc333fc44b06 // indirect
	github.com/cometbft/cometbft-db v0.9.1 // indirect
	github.com/cosmos/btcutil v1.0.5 // indirect
	github.com/cosmos/cosmos-proto v1.0.0-beta.5 // indirect
	github.com/cosmos/go-bip39 v1.0.0 // indirect
	github.com/cosmos/gogogateway v1.2.0 // indirect
	github.com/cosmos/iavl v1.1.2 // indirect
	github.com/cosmos/ics23/go v0.10.0 // indirect
	github.com/cosmos/ledger-cosmos-go v0.13.3 // indirect
	github.com/creachadair/atomicfile v0.3.1 // indirect
	github.com/creachadair/tomledit v0.0.24 // indirect
	github.com/danieljoos/wincred v1.1.2 // indirect
	github.com/davecgh/go-spew v1.1.2-0.20180830191138-d8f796af33cc // indirect
	github.com/decred/dcrd/dcrec/secp256k1/v4 v4.2.0 // indirect
	github.com/desertbit/timer v0.0.0-20180107155436-c41aec40b27f // indirect
	github.com/dgraph-io/badger/v2 v2.2007.4 // indirect
	github.com/dgraph-io/ristretto v0.1.1 // indirect
	github.com/dgryski/go-farm v0.0.0-20200201041132-a6ae2369ad13 // indirect
	github.com/dustin/go-humanize v1.0.1 // indirect
	github.com/dvsekhvalnov/jose2go v1.6.0 // indirect
	github.com/ebitengine/purego v0.6.0-alpha.5 // indirect
	github.com/emicklei/dot v1.6.1 // indirect
	github.com/fatih/color v1.15.0 // indirect
	github.com/felixge/httpsnoop v1.0.4 // indirect
	github.com/fsnotify/fsnotify v1.7.0 // indirect
	github.com/getsentry/sentry-go v0.27.0 // indirect
	github.com/go-kit/kit v0.12.0 // indirect
	github.com/go-kit/log v0.2.1 // indirect
	github.com/go-logfmt/logfmt v0.6.0 // indirect
	github.com/go-logr/logr v1.4.1 // indirect
	github.com/go-logr/stdr v1.2.2 // indirect
	github.com/godbus/dbus v0.0.0-20190726142602-4481cbc300e2 // indirect
	github.com/gogo/googleapis v1.4.1 // indirect
	github.com/gogo/protobuf v1.3.2 // indirect
	github.com/golang/glog v1.2.0 // indirect
	github.com/golang/groupcache v0.0.0-20210331224755-41bb18bfe9da // indirect
	github.com/golang/protobuf v1.5.4 // indirect
	github.com/golang/snappy v0.0.4 // indirect
	github.com/google/btree v1.1.2 // indirect
	github.com/google/go-cmp v0.6.0 // indirect
	github.com/google/orderedcode v0.0.1 // indirect
	github.com/google/s2a-go v0.1.7 // indirect
	github.com/google/uuid v1.6.0 // indirect
	github.com/googleapis/enterprise-certificate-proxy v0.3.2 // indirect
	github.com/googleapis/gax-go/v2 v2.12.3 // indirect
	github.com/gorilla/handlers v1.5.1 // indirect
	github.com/gorilla/mux v1.8.0 // indirect
	github.com/gorilla/websocket v1.5.0 // indirect
	github.com/grpc-ecosystem/go-grpc-middleware v1.4.0 // indirect
	github.com/grpc-ecosystem/grpc-gateway v1.16.0 // indirect
	github.com/gsterjov/go-libsecret v0.0.0-20161001094733-a6f4afe4910c // indirect
	github.com/hashicorp/errwrap v1.1.0 // indirect
	github.com/hashicorp/go-cleanhttp v0.5.2 // indirect
	github.com/hashicorp/go-getter v1.7.4 // indirect
	github.com/hashicorp/go-hclog v1.5.0 // indirect
	github.com/hashicorp/go-immutable-radix v1.3.1 // indirect
	github.com/hashicorp/go-metrics v0.5.3 // indirect
	github.com/hashicorp/go-multierror v1.1.1 // indirect
	github.com/hashicorp/go-plugin v1.5.2 // indirect
	github.com/hashicorp/go-safetemp v1.0.0 // indirect
	github.com/hashicorp/go-version v1.6.0 // indirect
	github.com/hashicorp/golang-lru v1.0.2 // indirect
	github.com/hashicorp/golang-lru/v2 v2.0.7 // indirect
	github.com/hashicorp/hcl v1.0.1-vault-5 // indirect
	github.com/hashicorp/yamux v0.1.1 // indirect
	github.com/hdevalence/ed25519consensus v0.1.0 // indirect
	github.com/huandu/skiplist v1.2.0 // indirect
	github.com/iancoleman/strcase v0.3.0 // indirect
	github.com/improbable-eng/grpc-web v0.15.0 // indirect
	github.com/inconshreveable/mousetrap v1.1.0 // indirect
	github.com/jmespath/go-jmespath v0.4.0 // indirect
	github.com/jmhodges/levigo v1.0.0 // indirect
	github.com/klauspost/compress v1.17.7 // indirect
	github.com/kr/pretty v0.3.1 // indirect
	github.com/kr/text v0.2.0 // indirect
	github.com/lib/pq v1.10.7 // indirect
	github.com/linxGnu/grocksdb v1.8.14 // indirect
	github.com/magiconair/properties v1.8.7 // indirect
	github.com/manifoldco/promptui v0.9.0 // indirect
	github.com/mattn/go-colorable v0.1.13 // indirect
	github.com/mattn/go-isatty v0.0.20 // indirect
	github.com/minio/highwayhash v1.0.2 // indirect
	github.com/mitchellh/go-homedir v1.1.0 // indirect
	github.com/mitchellh/go-testing-interface v1.14.1 // indirect
	github.com/mitchellh/mapstructure v1.5.0 // indirect
	github.com/mtibben/percent v0.2.1 // indirect
	github.com/oasisprotocol/curve25519-voi v0.0.0-20230904125328-1f23a7beb09a // indirect
	github.com/oklog/run v1.1.0 // indirect
	github.com/outcaste-io/ristretto v0.2.3 // indirect
	github.com/pelletier/go-toml/v2 v2.2.2 // indirect
	github.com/petermattis/goid v0.0.0-20231207134359-e60b3f734c67 // indirect
	github.com/philhofer/fwd v1.1.2 // indirect
	github.com/pkg/errors v0.9.1 // indirect
	github.com/pmezard/go-difflib v1.0.1-0.20181226105442-5d4384ee4fb2 // indirect
	github.com/prometheus/client_golang v1.19.0 // indirect
	github.com/prometheus/client_model v0.6.1 // indirect
	github.com/prometheus/common v0.52.2 // indirect
	github.com/prometheus/procfs v0.13.0 // indirect
	github.com/rcrowley/go-metrics v0.0.0-20201227073835-cf1acfcdf475 // indirect
	github.com/rogpeppe/go-internal v1.12.0 // indirect
	github.com/rs/cors v1.8.3 // indirect
	github.com/rs/zerolog v1.32.0 // indirect
	github.com/sagikazarmark/locafero v0.4.0 // indirect
	github.com/sagikazarmark/slog-shim v0.1.0 // indirect
	github.com/sasha-s/go-deadlock v0.3.1 // indirect
	github.com/secure-systems-lab/go-securesystemslib v0.7.0 // indirect
	github.com/sourcegraph/conc v0.3.0 // indirect
	github.com/spf13/afero v1.11.0 // indirect
	github.com/subosito/gotenv v1.6.0 // indirect
	github.com/syndtr/goleveldb v1.0.1-0.20220721030215-126854af5e6d // indirect
	github.com/tendermint/go-amino v0.16.0 // indirect
	github.com/tidwall/btree v1.7.0 // indirect
	github.com/tinylib/msgp v1.1.8 // indirect
	github.com/ulikunitz/xz v0.5.11 // indirect
	github.com/zondax/hid v0.9.2 // indirect
	github.com/zondax/ledger-go v0.14.3 // indirect
	go.etcd.io/bbolt v1.3.8 // indirect
	go.opencensus.io v0.24.0 // indirect
	go.opentelemetry.io/contrib/instrumentation/google.golang.org/grpc/otelgrpc v0.49.0 // indirect
	go.opentelemetry.io/contrib/instrumentation/net/http/otelhttp v0.49.0 // indirect
	go.opentelemetry.io/otel v1.24.0 // indirect
	go.opentelemetry.io/otel/metric v1.24.0 // indirect
	go.opentelemetry.io/otel/trace v1.24.0 // indirect
	go.uber.org/atomic v1.11.0 // indirect
	go.uber.org/multierr v1.10.0 // indirect
<<<<<<< HEAD
	golang.org/x/crypto v0.24.0 // indirect
	golang.org/x/exp v0.0.0-20240613232115-7f521ea00fb8 // indirect
	golang.org/x/mod v0.18.0 // indirect
	golang.org/x/net v0.26.0 // indirect
	golang.org/x/oauth2 v0.18.0 // indirect
	golang.org/x/sync v0.7.0 // indirect
	golang.org/x/sys v0.21.0 // indirect
	golang.org/x/term v0.21.0 // indirect
=======
	golang.org/x/crypto v0.25.0 // indirect
	golang.org/x/exp v0.0.0-20240404231335-c0f41cb1a7a0 // indirect
	golang.org/x/net v0.27.0 // indirect
	golang.org/x/oauth2 v0.18.0 // indirect
	golang.org/x/sync v0.7.0 // indirect
	golang.org/x/sys v0.22.0 // indirect
	golang.org/x/term v0.22.0 // indirect
>>>>>>> 8bfcf554
	golang.org/x/text v0.16.0 // indirect
	golang.org/x/time v0.5.0 // indirect
	golang.org/x/tools v0.22.0 // indirect
	golang.org/x/xerrors v0.0.0-20231012003039-104605ab7028 // indirect
	google.golang.org/api v0.171.0 // indirect
	google.golang.org/appengine v1.6.8 // indirect
	google.golang.org/genproto v0.0.0-20240227224415-6ceb2ff114de // indirect
<<<<<<< HEAD
	google.golang.org/genproto/googleapis/api v0.0.0-20240311132316-a219d84964c2 // indirect
	google.golang.org/genproto/googleapis/rpc v0.0.0-20240401170217-c3f982113cda // indirect
	google.golang.org/grpc v1.63.2 // indirect
	gopkg.in/DataDog/dd-trace-go.v1 v1.62.0 // indirect
=======
	google.golang.org/genproto/googleapis/api v0.0.0-20240318140521-94a12d6c2237 // indirect
	google.golang.org/genproto/googleapis/rpc v0.0.0-20240709173604-40e1e62336c5 // indirect
	google.golang.org/grpc v1.64.1 // indirect
>>>>>>> 8bfcf554
	gopkg.in/ini.v1 v1.67.0 // indirect
	gopkg.in/yaml.v3 v3.0.1 // indirect
	gotest.tools/v3 v3.5.1 // indirect
	nhooyr.io/websocket v1.8.6 // indirect
	pgregory.net/rapid v1.1.0 // indirect
	sigs.k8s.io/yaml v1.4.0 // indirect
)

// Here are the short-lived replace from the SimApp
// Replace here are pending PRs, or version to be tagged
// replace (
// 	<temporary replace>
// )

// Below are the long-lived replace of the SimApp
replace (
	// use cosmos fork of keyring
	github.com/99designs/keyring => github.com/cosmos/keyring v1.2.0
	// Simapp always use the latest version of the cosmos-sdk
	github.com/cosmos/cosmos-sdk => ../.
	// Fix upstream GHSA-h395-qcrw-5vmq and GHSA-3vp4-m3rf-835h vulnerabilities.
	// TODO Remove it: https://github.com/cosmos/cosmos-sdk/issues/10409
	github.com/gin-gonic/gin => github.com/gin-gonic/gin v1.9.1
	// replace broken goleveldb
	github.com/syndtr/goleveldb => github.com/syndtr/goleveldb v1.0.1-0.20210819022825-2ae1ddf74ef7
)<|MERGE_RESOLUTION|>--- conflicted
+++ resolved
@@ -196,16 +196,6 @@
 	go.opentelemetry.io/otel/trace v1.24.0 // indirect
 	go.uber.org/atomic v1.11.0 // indirect
 	go.uber.org/multierr v1.10.0 // indirect
-<<<<<<< HEAD
-	golang.org/x/crypto v0.24.0 // indirect
-	golang.org/x/exp v0.0.0-20240613232115-7f521ea00fb8 // indirect
-	golang.org/x/mod v0.18.0 // indirect
-	golang.org/x/net v0.26.0 // indirect
-	golang.org/x/oauth2 v0.18.0 // indirect
-	golang.org/x/sync v0.7.0 // indirect
-	golang.org/x/sys v0.21.0 // indirect
-	golang.org/x/term v0.21.0 // indirect
-=======
 	golang.org/x/crypto v0.25.0 // indirect
 	golang.org/x/exp v0.0.0-20240404231335-c0f41cb1a7a0 // indirect
 	golang.org/x/net v0.27.0 // indirect
@@ -213,7 +203,6 @@
 	golang.org/x/sync v0.7.0 // indirect
 	golang.org/x/sys v0.22.0 // indirect
 	golang.org/x/term v0.22.0 // indirect
->>>>>>> 8bfcf554
 	golang.org/x/text v0.16.0 // indirect
 	golang.org/x/time v0.5.0 // indirect
 	golang.org/x/tools v0.22.0 // indirect
@@ -221,16 +210,9 @@
 	google.golang.org/api v0.171.0 // indirect
 	google.golang.org/appengine v1.6.8 // indirect
 	google.golang.org/genproto v0.0.0-20240227224415-6ceb2ff114de // indirect
-<<<<<<< HEAD
-	google.golang.org/genproto/googleapis/api v0.0.0-20240311132316-a219d84964c2 // indirect
-	google.golang.org/genproto/googleapis/rpc v0.0.0-20240401170217-c3f982113cda // indirect
-	google.golang.org/grpc v1.63.2 // indirect
-	gopkg.in/DataDog/dd-trace-go.v1 v1.62.0 // indirect
-=======
 	google.golang.org/genproto/googleapis/api v0.0.0-20240318140521-94a12d6c2237 // indirect
 	google.golang.org/genproto/googleapis/rpc v0.0.0-20240709173604-40e1e62336c5 // indirect
 	google.golang.org/grpc v1.64.1 // indirect
->>>>>>> 8bfcf554
 	gopkg.in/ini.v1 v1.67.0 // indirect
 	gopkg.in/yaml.v3 v3.0.1 // indirect
 	gotest.tools/v3 v3.5.1 // indirect
