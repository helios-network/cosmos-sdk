--- conflicted
+++ resolved
@@ -123,7 +123,6 @@
 
 	// module account permissions
 	maccPerms = map[string][]string{
-<<<<<<< HEAD
 		authtypes.FeeCollectorName:           nil,
 		distrtypes.ModuleName:                nil,
 		minttypes.ModuleName:                 {authtypes.Minter},
@@ -131,15 +130,6 @@
 		stakingtypes.NotBondedPoolName:       {authtypes.Burner, authtypes.Staking},
 		stakingtypes.EpochDelegationPoolName: {authtypes.Burner, authtypes.Staking},
 		govtypes.ModuleName:                  {authtypes.Burner},
-		ibctransfertypes.ModuleName:          {authtypes.Minter, authtypes.Burner},
-=======
-		authtypes.FeeCollectorName:     nil,
-		distrtypes.ModuleName:          nil,
-		minttypes.ModuleName:           {authtypes.Minter},
-		stakingtypes.BondedPoolName:    {authtypes.Burner, authtypes.Staking},
-		stakingtypes.NotBondedPoolName: {authtypes.Burner, authtypes.Staking},
-		govtypes.ModuleName:            {authtypes.Burner},
->>>>>>> 24ed401c
 	}
 
 	// module accounts that are allowed to receive tokens
