--- conflicted
+++ resolved
@@ -6,14 +6,10 @@
 // TODO improve
 
 const Maj = "0"
-const Min = "14"
+const Min = "15"
 const Fix = "0"
 
-<<<<<<< HEAD
-const Version = "0.14.0-rc1"
-=======
-const Version = "0.14.0"
->>>>>>> 8e4d6a54
+const Version = "0.15.0-rc1"
 
 // GitCommit set by build flags
 var GitCommit = ""